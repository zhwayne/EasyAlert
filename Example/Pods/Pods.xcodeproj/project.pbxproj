// !$*UTF8*$!
{
	archiveVersion = 1;
	classes = {
	};
	objectVersion = 46;
	objects = {

/* Begin PBXBuildFile section */
<<<<<<< HEAD
		03F3A1F9C0E75126F1F2ACEB48500376 /* Toast.swift in Sources */ = {isa = PBXBuildFile; fileRef = DA51687DF1CB03D36EE010B4E9EAC640 /* Toast.swift */; };
		0B0B1CD6295579B100D2D81D /* AlertWindow.swift in Sources */ = {isa = PBXBuildFile; fileRef = 0B0B1CD5295579B100D2D81D /* AlertWindow.swift */; };
		0E1260D7DAE9930BFABF55D169DBC9B3 /* ActionRepresentationSequenceView.swift in Sources */ = {isa = PBXBuildFile; fileRef = B3F88B1A5962A8766E562B0979F6B259 /* ActionRepresentationSequenceView.swift */; };
		0E76B74B0BB125EC82902EC3DC16F7D7 /* Alertble.swift in Sources */ = {isa = PBXBuildFile; fileRef = D2C7924F0F8374D3000486760482962D /* Alertble.swift */; };
		129F394D2F24D2228F4D7171D7C70D19 /* AlertDismissible.swift in Sources */ = {isa = PBXBuildFile; fileRef = 912D09FDF56106B7A8A66723CFDFAA85 /* AlertDismissible.swift */; };
		19ABAC4A7ECE56D6EEDD99BAF22EF3B1 /* BlurEffectView.swift in Sources */ = {isa = PBXBuildFile; fileRef = E1E6DA1D0D6E2E334CE062CCC97AF428 /* BlurEffectView.swift */; };
		1A093B4EF888372C30324E5CB1A8A11F /* MessageAlertTitleAndMessage.swift in Sources */ = {isa = PBXBuildFile; fileRef = BA292B8735C08581B657FD6B8A3A5B67 /* MessageAlertTitleAndMessage.swift */; };
		21CF4D76D06B398A190E1247A3EED833 /* ActionAlertbleConfigurable.swift in Sources */ = {isa = PBXBuildFile; fileRef = 8219579DF8BC969BC2D86E662CFB9A2B /* ActionAlertbleConfigurable.swift */; };
		248DE4168D102F27D50564E1F75D37ED /* Sheet.swift in Sources */ = {isa = PBXBuildFile; fileRef = 75B32C4B28A46E7394E51CDDF5C809BA /* Sheet.swift */; };
		2FD6B89F415936F2A5A51E01F94D73E7 /* ActionLayoutable.swift in Sources */ = {isa = PBXBuildFile; fileRef = F2225BFBF5A7D13FE07413B79A101960 /* ActionLayoutable.swift */; };
		376C190E0EF3DFB7D0879E0693D3F6CC /* SheetActionLayout.swift in Sources */ = {isa = PBXBuildFile; fileRef = 6671A89C89979049A11CACD81E25C1C1 /* SheetActionLayout.swift */; };
=======
		00D76AF34874ABE8740203CD5101E37B /* Action.swift in Sources */ = {isa = PBXBuildFile; fileRef = DDD2A182B13D8BA1660EC015885F3EDF /* Action.swift */; };
		02D6AA6D26789147BE95038337D1C809 /* DimmingView.swift in Sources */ = {isa = PBXBuildFile; fileRef = 6FCCCC3440BB97564B058C02E2CEF4CB /* DimmingView.swift */; };
		0C9D09DBCF1050DAD394C6598828F176 /* ToastAlert.swift in Sources */ = {isa = PBXBuildFile; fileRef = A0FD181EC5D16D3856D3188A2C288B34 /* ToastAlert.swift */; };
		0EBFE2B4178730F73878375D0EE9491A /* MessageAlertTitleAndMessage.swift in Sources */ = {isa = PBXBuildFile; fileRef = 1D72C83D3AAC352C7D45CC44B801E67C /* MessageAlertTitleAndMessage.swift */; };
		0F44FFDA490CF01863E0485F530BBE1B /* AlertViewController.swift in Sources */ = {isa = PBXBuildFile; fileRef = 7E2782E47D27851D7A56BBC96E209EC2 /* AlertViewController.swift */; };
		0FE7F45902B0BF322EF9218837683105 /* UIView+EasyAlert.swift in Sources */ = {isa = PBXBuildFile; fileRef = AE960942CAF20A386509882A2314486A /* UIView+EasyAlert.swift */; };
		1E5C2A12780E2C30CB115DF3D1D0BAEA /* TransitionCoordinator.swift in Sources */ = {isa = PBXBuildFile; fileRef = ED44B608F68DFE618FCDB9D9D4B1F405 /* TransitionCoordinator.swift */; };
		21635B9DB1F0153D01B5410AF588D8BB /* MessageAlertConfiguration.swift in Sources */ = {isa = PBXBuildFile; fileRef = 67519E596FAB30AA0C374C3C5E0043FD /* MessageAlertConfiguration.swift */; };
		2370DDF99E7C83C4B6998AA09FC4E89F /* ToastTransitionCoordinator.swift in Sources */ = {isa = PBXBuildFile; fileRef = 070AE7C05F81C914A54E5AFBF98BEA55 /* ToastTransitionCoordinator.swift */; };
		2766D9B94595F25E5D526539F3381024 /* Proxy.swift in Sources */ = {isa = PBXBuildFile; fileRef = C0AD49E360C273090F6ED095E8CC98A0 /* Proxy.swift */; };
		331BA6240A24B321FBD8B180201E86CB /* ActionVibrantSeparatorView.swift in Sources */ = {isa = PBXBuildFile; fileRef = 4C07C2891EAB0AD6A8B097FC3F5C3A13 /* ActionVibrantSeparatorView.swift */; };
		332ACF5F8D1FC47A5B1FF62533B62620 /* ActionSheet.swift in Sources */ = {isa = PBXBuildFile; fileRef = A4BDF3E64BC9A2371D1E0C4D3EF07F02 /* ActionSheet.swift */; };
>>>>>>> ad41660c
		3D99710572C0744363A89D02BE1BD130 /* Foundation.framework in Frameworks */ = {isa = PBXBuildFile; fileRef = 73010CC983E3809BECEE5348DA1BB8C6 /* Foundation.framework */; };
		45F8FF07E39FEE01213BA31F7A9B41E0 /* Foundation.framework in Frameworks */ = {isa = PBXBuildFile; fileRef = 73010CC983E3809BECEE5348DA1BB8C6 /* Foundation.framework */; };
		46E53E4A8CD83A7B989AB917F0E6B097 /* Pods-EasyAlert_Tests-dummy.m in Sources */ = {isa = PBXBuildFile; fileRef = 7A707E92249B3AB369DBA9E328DC494C /* Pods-EasyAlert_Tests-dummy.m */; };
<<<<<<< HEAD
		485864EA8BAC548056824D491C347E7E /* AlertCallback.swift in Sources */ = {isa = PBXBuildFile; fileRef = 29DFE6968E5D232A81AEF09D719DF99A /* AlertCallback.swift */; };
		5E744A8A3129E8015C9B9AA305AFA83C /* AlertActionLayout.swift in Sources */ = {isa = PBXBuildFile; fileRef = 8A8F2862F739C959FA3C607A6E5C4AFF /* AlertActionLayout.swift */; };
		5F2787695777F12803EE298C62DF4102 /* EasyAlert-dummy.m in Sources */ = {isa = PBXBuildFile; fileRef = 7F02DB5870AC0286635360382D6C874E /* EasyAlert-dummy.m */; };
		5FA360EB01008DC165B7EF4A6FD2D4B3 /* AlertTapTarget.swift in Sources */ = {isa = PBXBuildFile; fileRef = 207D24F2659F59576085A2C3DF81B353 /* AlertTapTarget.swift */; };
		60F517E44F179126112A32654F8437DD /* ActionAlert.swift in Sources */ = {isa = PBXBuildFile; fileRef = C8B2105F76BD26AA78C6A5FB65F62942 /* ActionAlert.swift */; };
		651793B9332CC8D8E2D83A9C245D62D3 /* ToastAlert.swift in Sources */ = {isa = PBXBuildFile; fileRef = 4EFC19D09BC4AFE067B6B1A708FFC9F0 /* ToastAlert.swift */; };
		674BEBA7BF4A519621F3978FD6863B94 /* MessageAlert.swift in Sources */ = {isa = PBXBuildFile; fileRef = CF338FFA08A636FE9FABFAAFE3062F95 /* MessageAlert.swift */; };
		6A131DE404E543B4BCF87AF709200E30 /* ActionSheetCancelBackgroundView.swift in Sources */ = {isa = PBXBuildFile; fileRef = 0C2C3F8CDD97A3E3C63B0BB44ED4B613 /* ActionSheetCancelBackgroundView.swift */; };
		6C42C3CE83631F233587800873B6648D /* Alert.swift in Sources */ = {isa = PBXBuildFile; fileRef = F24D65FE438EDBD73791B0E24F2DD126 /* Alert.swift */; };
		75B4D0DF5D4C1BCF9A4741EBF7D8186B /* TransitionCoordinator.swift in Sources */ = {isa = PBXBuildFile; fileRef = 6B19E9AC25CA74CE048ECE570846DB21 /* TransitionCoordinator.swift */; };
=======
		4A17D8F707CFB9F039C0438E00D516DE /* DimmingKnockoutBackdropView.swift in Sources */ = {isa = PBXBuildFile; fileRef = AD62BC8F888BE954FA95C9B3B0E0A6C2 /* DimmingKnockoutBackdropView.swift */; };
		5010027EB4804B37BA2AAD6C0BDDFEDE /* ActionView.swift in Sources */ = {isa = PBXBuildFile; fileRef = 10EBE3B20B21FBE965559345E46A0B1D /* ActionView.swift */; };
		53E10AD5800A11B82AEF64F2389C7B2D /* AlertDismissible.swift in Sources */ = {isa = PBXBuildFile; fileRef = 61ACC6F28CD713E3B18F0E61BC69C54A /* AlertDismissible.swift */; };
		5D56F4A61327F05599D37AD6815FE7C5 /* ActionAlert.swift in Sources */ = {isa = PBXBuildFile; fileRef = F7C44AA5640A8DC7605A38306B8C553E /* ActionAlert.swift */; };
		5F78EBB9B064382846CC021F41EE5041 /* AlertActionLayout.swift in Sources */ = {isa = PBXBuildFile; fileRef = D052AAE1842BAB4B0F62E3D3EDBE4627 /* AlertActionLayout.swift */; };
		6150E28815F528796AA455139EC8B3E9 /* SheetActionLayout.swift in Sources */ = {isa = PBXBuildFile; fileRef = 441A03F45860DDAFE36DE00E2EBAD153 /* SheetActionLayout.swift */; };
		687758BDE43DC6FE4BF2CD2A176818AA /* SheetTransitionCoordinator.swift in Sources */ = {isa = PBXBuildFile; fileRef = 41677E39A6B47AFE148E230BCE044953 /* SheetTransitionCoordinator.swift */; };
		6B9FB1A97A6B8C4D7EFA8727FA5DC290 /* Sheet.swift in Sources */ = {isa = PBXBuildFile; fileRef = 3BF51BBD78FEB4B72975E3F4424715C4 /* Sheet.swift */; };
		6F8EC1A3851560C77DAE7E059D54D026 /* Toast.swift in Sources */ = {isa = PBXBuildFile; fileRef = 6649E277AA4FBDBCF6BBD7094A5DF547 /* Toast.swift */; };
		7A1FB10F1B79800AB4E59B19B97A2439 /* ActionAlertble.swift in Sources */ = {isa = PBXBuildFile; fileRef = 5707343F829D677B39F1C0EF0CE6EDFC /* ActionAlertble.swift */; };
		7AA80D1522377DA8E2EF3E91D3C9D228 /* Alertble+Conveniences.swift in Sources */ = {isa = PBXBuildFile; fileRef = 87DD8FB46B244D7BF8AAC1F188C205F0 /* Alertble+Conveniences.swift */; };
		7B146E92306FBB0194B6C99EDA3EE16D /* NotificationToken.swift in Sources */ = {isa = PBXBuildFile; fileRef = F1416965E696091A223A3A7442939377 /* NotificationToken.swift */; };
>>>>>>> ad41660c
		7B82DDEC09F9546B31E207F4FE673C3C /* Pods-EasyAlert_Example-umbrella.h in Headers */ = {isa = PBXBuildFile; fileRef = A925329B8D2E69FBFEF9BB98FE18CF8A /* Pods-EasyAlert_Example-umbrella.h */; settings = {ATTRIBUTES = (Public, ); }; };
		7C7B731F70E29103603F74EE7B40765D /* ActionSheetContainerView.swift in Sources */ = {isa = PBXBuildFile; fileRef = 8CBC290061B8B69054DBC3ED0C59E75D /* ActionSheetContainerView.swift */; };
		7CEE8145DDBB117642557E28E9C6FDE9 /* AlertCallback.swift in Sources */ = {isa = PBXBuildFile; fileRef = 32CD9593AEBFC03DD91FCAA692DD3FBC /* AlertCallback.swift */; };
		7E719DB2304F742740B81CA2B20B1AB1 /* Alert.swift in Sources */ = {isa = PBXBuildFile; fileRef = 6EF551F2662D5196853D6C01AFC38D88 /* Alert.swift */; };
		82BCF2E3FF3CE4BEB684082B304AF5AF /* AlertCustomizable.swift in Sources */ = {isa = PBXBuildFile; fileRef = 62261D582B9C3571C4B4064B9FE5D2DE /* AlertCustomizable.swift */; };
		8588489819555B4630AE633AEFEA01F7 /* MessageAlert.swift in Sources */ = {isa = PBXBuildFile; fileRef = 0DB85BD128E7B930F413CD62BD56C107 /* MessageAlert.swift */; };
		901D54B20A8A5734361B9A8203664678 /* EasyAlert-umbrella.h in Headers */ = {isa = PBXBuildFile; fileRef = 8D18DB4BC6B5B7693A2C3B8A9F821E5C /* EasyAlert-umbrella.h */; settings = {ATTRIBUTES = (Public, ); }; };
		929B585FF83778039C8BB288992201B3 /* KeyboardResponsiveView.swift in Sources */ = {isa = PBXBuildFile; fileRef = 1D0C359AE15FA876F911BDA304811E46 /* KeyboardResponsiveView.swift */; };
		929EC493F8EB9A49ABA938BDB7C674DB /* TransitionCoordinatorActionGroupDecorator.swift in Sources */ = {isa = PBXBuildFile; fileRef = 2900C654661B1B6FBC926AF45CB0B220 /* TransitionCoordinatorActionGroupDecorator.swift */; };
		92E487893955747A3F39BF34AAE0D81C /* ActionAlertbleConfigurable.swift in Sources */ = {isa = PBXBuildFile; fileRef = EBAA02B88EDA29EB322391A853AA9570 /* ActionAlertbleConfigurable.swift */; };
		978AAAA14CA27BE030BC7B4E78A0F1BE /* ActionLayoutable.swift in Sources */ = {isa = PBXBuildFile; fileRef = 04B7724F2C338C665780647CA81EA3EF /* ActionLayoutable.swift */; };
		98297305C0585B3B876C7ECCFEE652BC /* ActionCustomViewRepresentationView.swift in Sources */ = {isa = PBXBuildFile; fileRef = 687EDAA8EC687A271A07B4CA91611089 /* ActionCustomViewRepresentationView.swift */; };
		996E9021DDC1FF622613F445E6772C4E /* ActionRepresentationSequenceView.swift in Sources */ = {isa = PBXBuildFile; fileRef = 53E60EEDB5904358CFAEFA3B34D80F87 /* ActionRepresentationSequenceView.swift */; };
		99FC9EE91D4C4B2433E325367C4066EF /* ActionSheetConfiguration.swift in Sources */ = {isa = PBXBuildFile; fileRef = 8AE4952FDBBF8583F421B2BDEB914BFF /* ActionSheetConfiguration.swift */; };
		9F5102FE36C781959004053BF504FEFA /* AlertTapTarget.swift in Sources */ = {isa = PBXBuildFile; fileRef = 82E6E143A9D99AA1893182F646F76FD2 /* AlertTapTarget.swift */; };
		9FC2444AF979BDD39925D399EA19EC9F /* BlurEffectView.swift in Sources */ = {isa = PBXBuildFile; fileRef = 851CEEE441FF1DB3F5D8484A9F41B0D0 /* BlurEffectView.swift */; };
		A12ABD944C0A2291636D28DD32E71856 /* Alertble.swift in Sources */ = {isa = PBXBuildFile; fileRef = F0434854C39DA2F2713F8DB39BB88848 /* Alertble.swift */; };
		B08AFC596FD280EB2CC8CC891533D31F /* ActionSeparatableSequenceView.swift in Sources */ = {isa = PBXBuildFile; fileRef = 2CF672F49291A888B278A6B18C576031 /* ActionSeparatableSequenceView.swift */; };
		B9F9752462B513F25CFB6FF39E0ACF7C /* BackdropProvider.swift in Sources */ = {isa = PBXBuildFile; fileRef = C5F26BCFDA552D51B8FA6A289AB29F4E /* BackdropProvider.swift */; };
		CEE7105E2E92BD9BB4777594E4503624 /* ActionAlertConfiguration.swift in Sources */ = {isa = PBXBuildFile; fileRef = A3A17179C40AB37006E8221B0A747F1C /* ActionAlertConfiguration.swift */; };
		D42CF16146C1827AF633E51DB457A87F /* ActionSheetCancelBackgroundView.swift in Sources */ = {isa = PBXBuildFile; fileRef = 63D8D53A09607AD85931C85D418C68E2 /* ActionSheetCancelBackgroundView.swift */; };
		E1433575C2462675713FA6D00A7B300E /* Pods-EasyAlert_Tests-umbrella.h in Headers */ = {isa = PBXBuildFile; fileRef = CE75B767C7344211A1AE813F07C27543 /* Pods-EasyAlert_Tests-umbrella.h */; settings = {ATTRIBUTES = (Public, ); }; };
		EB4CB298C58B134126367A3F6DF35859 /* Foundation.framework in Frameworks */ = {isa = PBXBuildFile; fileRef = 73010CC983E3809BECEE5348DA1BB8C6 /* Foundation.framework */; };
		EF20C566724D1AC8D29F03A65D4A9527 /* EasyAlert-dummy.m in Sources */ = {isa = PBXBuildFile; fileRef = E4D76021A43C12EBDEC642C21E2683D0 /* EasyAlert-dummy.m */; };
		F4D7D59FEB4EB6086BF23FB1A2BBB7A6 /* TitleAndMessage.swift in Sources */ = {isa = PBXBuildFile; fileRef = 804B26A5C25390A6B6444A66ED492ED3 /* TitleAndMessage.swift */; };
		F63B8E3D66D4DEC455D805982A425B31 /* Pods-EasyAlert_Example-dummy.m in Sources */ = {isa = PBXBuildFile; fileRef = F9549E8F364DA2A1D27727AD74B93B6A /* Pods-EasyAlert_Example-dummy.m */; };
		F9E73F806B02B0328FAC1DD2BD9F8C11 /* AlertTransitionCoordinator.swift in Sources */ = {isa = PBXBuildFile; fileRef = 78CD7B621E0889EE96DE14177D406885 /* AlertTransitionCoordinator.swift */; };
		FA5DAA8F05A980AAF83EB125DBA507BB /* ActionGroupView.swift in Sources */ = {isa = PBXBuildFile; fileRef = 0235C293B9CE8101D750D088A6E83899 /* ActionGroupView.swift */; };
		FDE76DE30885CBF9E378B9BB9CAE8F79 /* ActionCustomizable.swift in Sources */ = {isa = PBXBuildFile; fileRef = 0E079E6999742D2B08739484670E1943 /* ActionCustomizable.swift */; };
/* End PBXBuildFile section */

/* Begin PBXContainerItemProxy section */
		71BDF84C17D1D1FD52FCD9B53904D6E1 /* PBXContainerItemProxy */ = {
			isa = PBXContainerItemProxy;
			containerPortal = BFDFE7DC352907FC980B868725387E98 /* Project object */;
			proxyType = 1;
			remoteGlobalIDString = 1347C0721B72551EF426046292741CDA;
			remoteInfo = "Pods-EasyAlert_Example";
		};
		9FCC91CA481CE16A48EA2E71B4496394 /* PBXContainerItemProxy */ = {
			isa = PBXContainerItemProxy;
			containerPortal = BFDFE7DC352907FC980B868725387E98 /* Project object */;
			proxyType = 1;
			remoteGlobalIDString = 46E218687B29B09EE98AD83FA2DB15E2;
			remoteInfo = EasyAlert;
		};
/* End PBXContainerItemProxy section */

/* Begin PBXFileReference section */
<<<<<<< HEAD
		09575F28B931968F24768CC7D047B525 /* Proxy.swift */ = {isa = PBXFileReference; includeInIndex = 1; lastKnownFileType = sourcecode.swift; path = Proxy.swift; sourceTree = "<group>"; };
		0B0B1CD5295579B100D2D81D /* AlertWindow.swift */ = {isa = PBXFileReference; lastKnownFileType = sourcecode.swift; path = AlertWindow.swift; sourceTree = "<group>"; };
		0C2C3F8CDD97A3E3C63B0BB44ED4B613 /* ActionSheetCancelBackgroundView.swift */ = {isa = PBXFileReference; includeInIndex = 1; lastKnownFileType = sourcecode.swift; path = ActionSheetCancelBackgroundView.swift; sourceTree = "<group>"; };
		0FB11108672E78D0E0D18028854E74C8 /* ActionAlertConfiguration.swift */ = {isa = PBXFileReference; includeInIndex = 1; lastKnownFileType = sourcecode.swift; path = ActionAlertConfiguration.swift; sourceTree = "<group>"; };
		199BC5B6B9D3159402ED659BFA09844D /* ActionSheetConfiguration.swift */ = {isa = PBXFileReference; includeInIndex = 1; lastKnownFileType = sourcecode.swift; path = ActionSheetConfiguration.swift; sourceTree = "<group>"; };
		207D24F2659F59576085A2C3DF81B353 /* AlertTapTarget.swift */ = {isa = PBXFileReference; includeInIndex = 1; lastKnownFileType = sourcecode.swift; path = AlertTapTarget.swift; sourceTree = "<group>"; };
		29DFE6968E5D232A81AEF09D719DF99A /* AlertCallback.swift */ = {isa = PBXFileReference; includeInIndex = 1; lastKnownFileType = sourcecode.swift; path = AlertCallback.swift; sourceTree = "<group>"; };
		3C45FB61EDB5DF2857AB68BAF46F0CBA /* ToastTransitionCoordinator.swift */ = {isa = PBXFileReference; includeInIndex = 1; lastKnownFileType = sourcecode.swift; path = ToastTransitionCoordinator.swift; sourceTree = "<group>"; };
		3E89878E474586ACD41E60C5B392BF25 /* EasyAlert-umbrella.h */ = {isa = PBXFileReference; includeInIndex = 1; lastKnownFileType = sourcecode.c.h; path = "EasyAlert-umbrella.h"; sourceTree = "<group>"; };
		41197F5037AEDA3ADE49E68447998474 /* TransitionCoordinatorActionGroupDecorator.swift */ = {isa = PBXFileReference; includeInIndex = 1; lastKnownFileType = sourcecode.swift; path = TransitionCoordinatorActionGroupDecorator.swift; sourceTree = "<group>"; };
		495DC2A42B4159A246EF303B44EB223A /* EasyAlert.debug.xcconfig */ = {isa = PBXFileReference; includeInIndex = 1; lastKnownFileType = text.xcconfig; path = EasyAlert.debug.xcconfig; sourceTree = "<group>"; };
		4EFC19D09BC4AFE067B6B1A708FFC9F0 /* ToastAlert.swift */ = {isa = PBXFileReference; includeInIndex = 1; lastKnownFileType = sourcecode.swift; path = ToastAlert.swift; sourceTree = "<group>"; };
		5395EB2EB5ED034F8FEBFD01624CD8DC /* MessageAlertConfiguration.swift */ = {isa = PBXFileReference; includeInIndex = 1; lastKnownFileType = sourcecode.swift; path = MessageAlertConfiguration.swift; sourceTree = "<group>"; };
=======
		0235C293B9CE8101D750D088A6E83899 /* ActionGroupView.swift */ = {isa = PBXFileReference; includeInIndex = 1; lastKnownFileType = sourcecode.swift; path = ActionGroupView.swift; sourceTree = "<group>"; };
		04B7724F2C338C665780647CA81EA3EF /* ActionLayoutable.swift */ = {isa = PBXFileReference; includeInIndex = 1; lastKnownFileType = sourcecode.swift; path = ActionLayoutable.swift; sourceTree = "<group>"; };
		070AE7C05F81C914A54E5AFBF98BEA55 /* ToastTransitionCoordinator.swift */ = {isa = PBXFileReference; includeInIndex = 1; lastKnownFileType = sourcecode.swift; path = ToastTransitionCoordinator.swift; sourceTree = "<group>"; };
		090C91DDE4DD3587F0C4B2B0B4BCACD6 /* EasyAlert.release.xcconfig */ = {isa = PBXFileReference; includeInIndex = 1; lastKnownFileType = text.xcconfig; path = EasyAlert.release.xcconfig; sourceTree = "<group>"; };
		0DB85BD128E7B930F413CD62BD56C107 /* MessageAlert.swift */ = {isa = PBXFileReference; includeInIndex = 1; lastKnownFileType = sourcecode.swift; path = MessageAlert.swift; sourceTree = "<group>"; };
		0E079E6999742D2B08739484670E1943 /* ActionCustomizable.swift */ = {isa = PBXFileReference; includeInIndex = 1; lastKnownFileType = sourcecode.swift; path = ActionCustomizable.swift; sourceTree = "<group>"; };
		100E954A7F629201B66FF12B22192DFD /* EasyAlert-prefix.pch */ = {isa = PBXFileReference; includeInIndex = 1; lastKnownFileType = sourcecode.c.h; path = "EasyAlert-prefix.pch"; sourceTree = "<group>"; };
		10EBE3B20B21FBE965559345E46A0B1D /* ActionView.swift */ = {isa = PBXFileReference; includeInIndex = 1; lastKnownFileType = sourcecode.swift; path = ActionView.swift; sourceTree = "<group>"; };
		1D0C359AE15FA876F911BDA304811E46 /* KeyboardResponsiveView.swift */ = {isa = PBXFileReference; includeInIndex = 1; lastKnownFileType = sourcecode.swift; path = KeyboardResponsiveView.swift; sourceTree = "<group>"; };
		1D72C83D3AAC352C7D45CC44B801E67C /* MessageAlertTitleAndMessage.swift */ = {isa = PBXFileReference; includeInIndex = 1; lastKnownFileType = sourcecode.swift; path = MessageAlertTitleAndMessage.swift; sourceTree = "<group>"; };
		2406F114B8E2709BCE8D2CF2BC0420E9 /* EasyAlert.debug.xcconfig */ = {isa = PBXFileReference; includeInIndex = 1; lastKnownFileType = text.xcconfig; path = EasyAlert.debug.xcconfig; sourceTree = "<group>"; };
		2900C654661B1B6FBC926AF45CB0B220 /* TransitionCoordinatorActionGroupDecorator.swift */ = {isa = PBXFileReference; includeInIndex = 1; lastKnownFileType = sourcecode.swift; path = TransitionCoordinatorActionGroupDecorator.swift; sourceTree = "<group>"; };
		2CF672F49291A888B278A6B18C576031 /* ActionSeparatableSequenceView.swift */ = {isa = PBXFileReference; includeInIndex = 1; lastKnownFileType = sourcecode.swift; path = ActionSeparatableSequenceView.swift; sourceTree = "<group>"; };
		32CD9593AEBFC03DD91FCAA692DD3FBC /* AlertCallback.swift */ = {isa = PBXFileReference; includeInIndex = 1; lastKnownFileType = sourcecode.swift; path = AlertCallback.swift; sourceTree = "<group>"; };
		3BF51BBD78FEB4B72975E3F4424715C4 /* Sheet.swift */ = {isa = PBXFileReference; includeInIndex = 1; lastKnownFileType = sourcecode.swift; path = Sheet.swift; sourceTree = "<group>"; };
		40BA738ED2CE72B939BF8A81F131171E /* LICENSE */ = {isa = PBXFileReference; includeInIndex = 1; path = LICENSE; sourceTree = "<group>"; };
		41677E39A6B47AFE148E230BCE044953 /* SheetTransitionCoordinator.swift */ = {isa = PBXFileReference; includeInIndex = 1; lastKnownFileType = sourcecode.swift; path = SheetTransitionCoordinator.swift; sourceTree = "<group>"; };
		441A03F45860DDAFE36DE00E2EBAD153 /* SheetActionLayout.swift */ = {isa = PBXFileReference; includeInIndex = 1; lastKnownFileType = sourcecode.swift; path = SheetActionLayout.swift; sourceTree = "<group>"; };
		4C07C2891EAB0AD6A8B097FC3F5C3A13 /* ActionVibrantSeparatorView.swift */ = {isa = PBXFileReference; includeInIndex = 1; lastKnownFileType = sourcecode.swift; path = ActionVibrantSeparatorView.swift; sourceTree = "<group>"; };
		53E60EEDB5904358CFAEFA3B34D80F87 /* ActionRepresentationSequenceView.swift */ = {isa = PBXFileReference; includeInIndex = 1; lastKnownFileType = sourcecode.swift; path = ActionRepresentationSequenceView.swift; sourceTree = "<group>"; };
>>>>>>> ad41660c
		558CD9F716CD78AEAB9B338D5B855F20 /* Pods-EasyAlert_Tests */ = {isa = PBXFileReference; explicitFileType = wrapper.framework; includeInIndex = 0; name = "Pods-EasyAlert_Tests"; path = Pods_EasyAlert_Tests.framework; sourceTree = BUILT_PRODUCTS_DIR; };
		5707343F829D677B39F1C0EF0CE6EDFC /* ActionAlertble.swift */ = {isa = PBXFileReference; includeInIndex = 1; lastKnownFileType = sourcecode.swift; path = ActionAlertble.swift; sourceTree = "<group>"; };
		574C21C91CACAF78200AE8DCCFE9A951 /* Pods-EasyAlert_Tests-acknowledgements.markdown */ = {isa = PBXFileReference; includeInIndex = 1; lastKnownFileType = text; path = "Pods-EasyAlert_Tests-acknowledgements.markdown"; sourceTree = "<group>"; };
		5C66FE4B7F3055D2E7ADD5D7396EF696 /* Pods-EasyAlert_Example-acknowledgements.plist */ = {isa = PBXFileReference; includeInIndex = 1; lastKnownFileType = text.plist.xml; path = "Pods-EasyAlert_Example-acknowledgements.plist"; sourceTree = "<group>"; };
		5F43BF6FA081F63F5626C406A2629761 /* Pods-EasyAlert_Tests-Info.plist */ = {isa = PBXFileReference; includeInIndex = 1; lastKnownFileType = text.plist.xml; path = "Pods-EasyAlert_Tests-Info.plist"; sourceTree = "<group>"; };
		61ACC6F28CD713E3B18F0E61BC69C54A /* AlertDismissible.swift */ = {isa = PBXFileReference; includeInIndex = 1; lastKnownFileType = sourcecode.swift; path = AlertDismissible.swift; sourceTree = "<group>"; };
		62261D582B9C3571C4B4064B9FE5D2DE /* AlertCustomizable.swift */ = {isa = PBXFileReference; includeInIndex = 1; lastKnownFileType = sourcecode.swift; path = AlertCustomizable.swift; sourceTree = "<group>"; };
		63D8D53A09607AD85931C85D418C68E2 /* ActionSheetCancelBackgroundView.swift */ = {isa = PBXFileReference; includeInIndex = 1; lastKnownFileType = sourcecode.swift; path = ActionSheetCancelBackgroundView.swift; sourceTree = "<group>"; };
		6649E277AA4FBDBCF6BBD7094A5DF547 /* Toast.swift */ = {isa = PBXFileReference; includeInIndex = 1; lastKnownFileType = sourcecode.swift; path = Toast.swift; sourceTree = "<group>"; };
		67519E596FAB30AA0C374C3C5E0043FD /* MessageAlertConfiguration.swift */ = {isa = PBXFileReference; includeInIndex = 1; lastKnownFileType = sourcecode.swift; path = MessageAlertConfiguration.swift; sourceTree = "<group>"; };
		687EDAA8EC687A271A07B4CA91611089 /* ActionCustomViewRepresentationView.swift */ = {isa = PBXFileReference; includeInIndex = 1; lastKnownFileType = sourcecode.swift; path = ActionCustomViewRepresentationView.swift; sourceTree = "<group>"; };
		6A1F53430FDDC0AEF2903B2AA45F2E4A /* Pods-EasyAlert_Tests.debug.xcconfig */ = {isa = PBXFileReference; includeInIndex = 1; lastKnownFileType = text.xcconfig; path = "Pods-EasyAlert_Tests.debug.xcconfig"; sourceTree = "<group>"; };
		6BFE36097F019D6117FCF8BFB6F17ACB /* EasyAlert.modulemap */ = {isa = PBXFileReference; includeInIndex = 1; lastKnownFileType = sourcecode.module; path = EasyAlert.modulemap; sourceTree = "<group>"; };
		6EF551F2662D5196853D6C01AFC38D88 /* Alert.swift */ = {isa = PBXFileReference; includeInIndex = 1; lastKnownFileType = sourcecode.swift; path = Alert.swift; sourceTree = "<group>"; };
		6FCCCC3440BB97564B058C02E2CEF4CB /* DimmingView.swift */ = {isa = PBXFileReference; includeInIndex = 1; lastKnownFileType = sourcecode.swift; path = DimmingView.swift; sourceTree = "<group>"; };
		73010CC983E3809BECEE5348DA1BB8C6 /* Foundation.framework */ = {isa = PBXFileReference; lastKnownFileType = wrapper.framework; name = Foundation.framework; path = Platforms/iPhoneOS.platform/Developer/SDKs/iPhoneOS14.0.sdk/System/Library/Frameworks/Foundation.framework; sourceTree = DEVELOPER_DIR; };
		78CD7B621E0889EE96DE14177D406885 /* AlertTransitionCoordinator.swift */ = {isa = PBXFileReference; includeInIndex = 1; lastKnownFileType = sourcecode.swift; path = AlertTransitionCoordinator.swift; sourceTree = "<group>"; };
		7A707E92249B3AB369DBA9E328DC494C /* Pods-EasyAlert_Tests-dummy.m */ = {isa = PBXFileReference; includeInIndex = 1; lastKnownFileType = sourcecode.c.objc; path = "Pods-EasyAlert_Tests-dummy.m"; sourceTree = "<group>"; };
		7E2782E47D27851D7A56BBC96E209EC2 /* AlertViewController.swift */ = {isa = PBXFileReference; includeInIndex = 1; lastKnownFileType = sourcecode.swift; path = AlertViewController.swift; sourceTree = "<group>"; };
		804B26A5C25390A6B6444A66ED492ED3 /* TitleAndMessage.swift */ = {isa = PBXFileReference; includeInIndex = 1; lastKnownFileType = sourcecode.swift; path = TitleAndMessage.swift; sourceTree = "<group>"; };
		82E6E143A9D99AA1893182F646F76FD2 /* AlertTapTarget.swift */ = {isa = PBXFileReference; includeInIndex = 1; lastKnownFileType = sourcecode.swift; path = AlertTapTarget.swift; sourceTree = "<group>"; };
		851CEEE441FF1DB3F5D8484A9F41B0D0 /* BlurEffectView.swift */ = {isa = PBXFileReference; includeInIndex = 1; lastKnownFileType = sourcecode.swift; path = BlurEffectView.swift; sourceTree = "<group>"; };
		8522FB4F9436AE740220D989B3DDB5AB /* Pods-EasyAlert_Example */ = {isa = PBXFileReference; explicitFileType = wrapper.framework; includeInIndex = 0; name = "Pods-EasyAlert_Example"; path = Pods_EasyAlert_Example.framework; sourceTree = BUILT_PRODUCTS_DIR; };
		87DD8FB46B244D7BF8AAC1F188C205F0 /* Alertble+Conveniences.swift */ = {isa = PBXFileReference; includeInIndex = 1; lastKnownFileType = sourcecode.swift; path = "Alertble+Conveniences.swift"; sourceTree = "<group>"; };
		8AE4952FDBBF8583F421B2BDEB914BFF /* ActionSheetConfiguration.swift */ = {isa = PBXFileReference; includeInIndex = 1; lastKnownFileType = sourcecode.swift; path = ActionSheetConfiguration.swift; sourceTree = "<group>"; };
		8CBC290061B8B69054DBC3ED0C59E75D /* ActionSheetContainerView.swift */ = {isa = PBXFileReference; includeInIndex = 1; lastKnownFileType = sourcecode.swift; path = ActionSheetContainerView.swift; sourceTree = "<group>"; };
		8D18DB4BC6B5B7693A2C3B8A9F821E5C /* EasyAlert-umbrella.h */ = {isa = PBXFileReference; includeInIndex = 1; lastKnownFileType = sourcecode.c.h; path = "EasyAlert-umbrella.h"; sourceTree = "<group>"; };
		9175D641C5975179B5D1A029AB7BFD14 /* Pods-EasyAlert_Tests.release.xcconfig */ = {isa = PBXFileReference; includeInIndex = 1; lastKnownFileType = text.xcconfig; path = "Pods-EasyAlert_Tests.release.xcconfig"; sourceTree = "<group>"; };
<<<<<<< HEAD
		92529A755EB4E710522FE18AFD0DE837 /* LICENSE */ = {isa = PBXFileReference; includeInIndex = 1; lastKnownFileType = text; path = LICENSE; sourceTree = "<group>"; };
		92C3DDBE828BC68DCE459BB9BF6CA56F /* EasyAlert-Info.plist */ = {isa = PBXFileReference; includeInIndex = 1; lastKnownFileType = text.plist.xml; path = "EasyAlert-Info.plist"; sourceTree = "<group>"; };
		9ADBFDB655E27B374556DD8751FC8B31 /* AlertTransitionCoordinator.swift */ = {isa = PBXFileReference; includeInIndex = 1; lastKnownFileType = sourcecode.swift; path = AlertTransitionCoordinator.swift; sourceTree = "<group>"; };
		9D940727FF8FB9C785EB98E56350EF41 /* Podfile */ = {isa = PBXFileReference; explicitFileType = text.script.ruby; includeInIndex = 1; indentWidth = 2; name = Podfile; path = ../Podfile; sourceTree = SOURCE_ROOT; tabWidth = 2; xcLanguageSpecificationIdentifier = xcode.lang.ruby; };
		9F2C4A0AF557606CAC8A18CCF3F7F4BD /* SheetTransitionCoordinator.swift */ = {isa = PBXFileReference; includeInIndex = 1; lastKnownFileType = sourcecode.swift; path = SheetTransitionCoordinator.swift; sourceTree = "<group>"; };
		A50D93109E152CBE6DE783E7FDF2C113 /* ActionSeparatableSequenceView.swift */ = {isa = PBXFileReference; includeInIndex = 1; lastKnownFileType = sourcecode.swift; path = ActionSeparatableSequenceView.swift; sourceTree = "<group>"; };
		A5B94052F14C02D12CD9FF11734200D1 /* ActionCustomViewRepresentationView.swift */ = {isa = PBXFileReference; includeInIndex = 1; lastKnownFileType = sourcecode.swift; path = ActionCustomViewRepresentationView.swift; sourceTree = "<group>"; };
=======
		9D940727FF8FB9C785EB98E56350EF41 /* Podfile */ = {isa = PBXFileReference; explicitFileType = text.script.ruby; includeInIndex = 1; indentWidth = 2; lastKnownFileType = text; name = Podfile; path = ../Podfile; sourceTree = SOURCE_ROOT; tabWidth = 2; xcLanguageSpecificationIdentifier = xcode.lang.ruby; };
		A0FD181EC5D16D3856D3188A2C288B34 /* ToastAlert.swift */ = {isa = PBXFileReference; includeInIndex = 1; lastKnownFileType = sourcecode.swift; path = ToastAlert.swift; sourceTree = "<group>"; };
		A3A17179C40AB37006E8221B0A747F1C /* ActionAlertConfiguration.swift */ = {isa = PBXFileReference; includeInIndex = 1; lastKnownFileType = sourcecode.swift; path = ActionAlertConfiguration.swift; sourceTree = "<group>"; };
		A4BDF3E64BC9A2371D1E0C4D3EF07F02 /* ActionSheet.swift */ = {isa = PBXFileReference; includeInIndex = 1; lastKnownFileType = sourcecode.swift; path = ActionSheet.swift; sourceTree = "<group>"; };
		A810D7AA09BF5BD9C6331844724DBC39 /* EasyAlert.podspec */ = {isa = PBXFileReference; explicitFileType = text.script.ruby; includeInIndex = 1; indentWidth = 2; lastKnownFileType = text; path = EasyAlert.podspec; sourceTree = "<group>"; tabWidth = 2; xcLanguageSpecificationIdentifier = xcode.lang.ruby; };
>>>>>>> ad41660c
		A925329B8D2E69FBFEF9BB98FE18CF8A /* Pods-EasyAlert_Example-umbrella.h */ = {isa = PBXFileReference; includeInIndex = 1; lastKnownFileType = sourcecode.c.h; path = "Pods-EasyAlert_Example-umbrella.h"; sourceTree = "<group>"; };
		AD62BC8F888BE954FA95C9B3B0E0A6C2 /* DimmingKnockoutBackdropView.swift */ = {isa = PBXFileReference; includeInIndex = 1; lastKnownFileType = sourcecode.swift; path = DimmingKnockoutBackdropView.swift; sourceTree = "<group>"; };
		AE960942CAF20A386509882A2314486A /* UIView+EasyAlert.swift */ = {isa = PBXFileReference; includeInIndex = 1; lastKnownFileType = sourcecode.swift; path = "UIView+EasyAlert.swift"; sourceTree = "<group>"; };
		BAB02199B71D3BBD91F93B42B5092567 /* Pods-EasyAlert_Tests-acknowledgements.plist */ = {isa = PBXFileReference; includeInIndex = 1; lastKnownFileType = text.plist.xml; path = "Pods-EasyAlert_Tests-acknowledgements.plist"; sourceTree = "<group>"; };
		C0AD49E360C273090F6ED095E8CC98A0 /* Proxy.swift */ = {isa = PBXFileReference; includeInIndex = 1; lastKnownFileType = sourcecode.swift; path = Proxy.swift; sourceTree = "<group>"; };
		C5F26BCFDA552D51B8FA6A289AB29F4E /* BackdropProvider.swift */ = {isa = PBXFileReference; includeInIndex = 1; lastKnownFileType = sourcecode.swift; path = BackdropProvider.swift; sourceTree = "<group>"; };
		C64F623946C1BE6E3EFA423A67B2F15B /* Pods-EasyAlert_Example-acknowledgements.markdown */ = {isa = PBXFileReference; includeInIndex = 1; lastKnownFileType = text; path = "Pods-EasyAlert_Example-acknowledgements.markdown"; sourceTree = "<group>"; };
		CE75B767C7344211A1AE813F07C27543 /* Pods-EasyAlert_Tests-umbrella.h */ = {isa = PBXFileReference; includeInIndex = 1; lastKnownFileType = sourcecode.c.h; path = "Pods-EasyAlert_Tests-umbrella.h"; sourceTree = "<group>"; };
		D052AAE1842BAB4B0F62E3D3EDBE4627 /* AlertActionLayout.swift */ = {isa = PBXFileReference; includeInIndex = 1; lastKnownFileType = sourcecode.swift; path = AlertActionLayout.swift; sourceTree = "<group>"; };
		DDD2A182B13D8BA1660EC015885F3EDF /* Action.swift */ = {isa = PBXFileReference; includeInIndex = 1; lastKnownFileType = sourcecode.swift; path = Action.swift; sourceTree = "<group>"; };
		E2F30C2AEF36C6408BBEFEF01C1E5311 /* README.md */ = {isa = PBXFileReference; includeInIndex = 1; path = README.md; sourceTree = "<group>"; };
		E45E54004CDD828BB4D975FE2F5F8F23 /* Pods-EasyAlert_Example.modulemap */ = {isa = PBXFileReference; includeInIndex = 1; lastKnownFileType = sourcecode.module; path = "Pods-EasyAlert_Example.modulemap"; sourceTree = "<group>"; };
		E4D76021A43C12EBDEC642C21E2683D0 /* EasyAlert-dummy.m */ = {isa = PBXFileReference; includeInIndex = 1; lastKnownFileType = sourcecode.c.objc; path = "EasyAlert-dummy.m"; sourceTree = "<group>"; };
		E7408A841E5AF519A1F5FB8D9AB4E476 /* EasyAlert */ = {isa = PBXFileReference; explicitFileType = wrapper.framework; includeInIndex = 0; name = EasyAlert; path = EasyAlert.framework; sourceTree = BUILT_PRODUCTS_DIR; };
		EBAA02B88EDA29EB322391A853AA9570 /* ActionAlertbleConfigurable.swift */ = {isa = PBXFileReference; includeInIndex = 1; lastKnownFileType = sourcecode.swift; path = ActionAlertbleConfigurable.swift; sourceTree = "<group>"; };
		ECDC7B0A9ED0CBAAD08D2C856412E6FD /* Pods-EasyAlert_Example.debug.xcconfig */ = {isa = PBXFileReference; includeInIndex = 1; lastKnownFileType = text.xcconfig; path = "Pods-EasyAlert_Example.debug.xcconfig"; sourceTree = "<group>"; };
<<<<<<< HEAD
		EE4D892DEEB8355E667AB390C4C2A8AC /* README.md */ = {isa = PBXFileReference; includeInIndex = 1; lastKnownFileType = net.daringfireball.markdown; path = README.md; sourceTree = "<group>"; };
=======
		ED44B608F68DFE618FCDB9D9D4B1F405 /* TransitionCoordinator.swift */ = {isa = PBXFileReference; includeInIndex = 1; lastKnownFileType = sourcecode.swift; path = TransitionCoordinator.swift; sourceTree = "<group>"; };
		F0434854C39DA2F2713F8DB39BB88848 /* Alertble.swift */ = {isa = PBXFileReference; includeInIndex = 1; lastKnownFileType = sourcecode.swift; path = Alertble.swift; sourceTree = "<group>"; };
		F1416965E696091A223A3A7442939377 /* NotificationToken.swift */ = {isa = PBXFileReference; includeInIndex = 1; lastKnownFileType = sourcecode.swift; path = NotificationToken.swift; sourceTree = "<group>"; };
>>>>>>> ad41660c
		F1BC882A514ACB4FB320FF6BC3C9D08B /* Pods-EasyAlert_Example-Info.plist */ = {isa = PBXFileReference; includeInIndex = 1; lastKnownFileType = text.plist.xml; path = "Pods-EasyAlert_Example-Info.plist"; sourceTree = "<group>"; };
		F2E888FA8F331C0122450F2DD57F75E1 /* Pods-EasyAlert_Example.release.xcconfig */ = {isa = PBXFileReference; includeInIndex = 1; lastKnownFileType = text.xcconfig; path = "Pods-EasyAlert_Example.release.xcconfig"; sourceTree = "<group>"; };
<<<<<<< HEAD
		F325D4D188F23A21AA325967315C7847 /* EasyAlert.podspec */ = {isa = PBXFileReference; explicitFileType = text.script.ruby; includeInIndex = 1; indentWidth = 2; path = EasyAlert.podspec; sourceTree = "<group>"; tabWidth = 2; xcLanguageSpecificationIdentifier = xcode.lang.ruby; };
=======
>>>>>>> ad41660c
		F35EDFF4CDDC581108B19832D51C8EB5 /* Pods-EasyAlert_Example-frameworks.sh */ = {isa = PBXFileReference; includeInIndex = 1; lastKnownFileType = text.script.sh; path = "Pods-EasyAlert_Example-frameworks.sh"; sourceTree = "<group>"; };
		F41C3398B903323BD2722A74F4D99DFA /* Pods-EasyAlert_Tests.modulemap */ = {isa = PBXFileReference; includeInIndex = 1; lastKnownFileType = sourcecode.module; path = "Pods-EasyAlert_Tests.modulemap"; sourceTree = "<group>"; };
		F68CE35112243C4B613633A27B327618 /* EasyAlert-Info.plist */ = {isa = PBXFileReference; includeInIndex = 1; lastKnownFileType = text.plist.xml; path = "EasyAlert-Info.plist"; sourceTree = "<group>"; };
		F7C44AA5640A8DC7605A38306B8C553E /* ActionAlert.swift */ = {isa = PBXFileReference; includeInIndex = 1; lastKnownFileType = sourcecode.swift; path = ActionAlert.swift; sourceTree = "<group>"; };
		F9549E8F364DA2A1D27727AD74B93B6A /* Pods-EasyAlert_Example-dummy.m */ = {isa = PBXFileReference; includeInIndex = 1; lastKnownFileType = sourcecode.c.objc; path = "Pods-EasyAlert_Example-dummy.m"; sourceTree = "<group>"; };
/* End PBXFileReference section */

/* Begin PBXFrameworksBuildPhase section */
		86C4069782685C551EA37F53565EE819 /* Frameworks */ = {
			isa = PBXFrameworksBuildPhase;
			buildActionMask = 2147483647;
			files = (
				EB4CB298C58B134126367A3F6DF35859 /* Foundation.framework in Frameworks */,
			);
			runOnlyForDeploymentPostprocessing = 0;
		};
		AA73FDBF87B3A5995AE74FABCE4B7AD3 /* Frameworks */ = {
			isa = PBXFrameworksBuildPhase;
			buildActionMask = 2147483647;
			files = (
				45F8FF07E39FEE01213BA31F7A9B41E0 /* Foundation.framework in Frameworks */,
			);
			runOnlyForDeploymentPostprocessing = 0;
		};
		AE298C16F9520ADE35299E933AEFBE7D /* Frameworks */ = {
			isa = PBXFrameworksBuildPhase;
			buildActionMask = 2147483647;
			files = (
				3D99710572C0744363A89D02BE1BD130 /* Foundation.framework in Frameworks */,
			);
			runOnlyForDeploymentPostprocessing = 0;
		};
/* End PBXFrameworksBuildPhase section */

/* Begin PBXGroup section */
		05F59786BC5EA120982C9849B2777F82 /* ActionAlert */ = {
			isa = PBXGroup;
			children = (
				F7C44AA5640A8DC7605A38306B8C553E /* ActionAlert.swift */,
				5707343F829D677B39F1C0EF0CE6EDFC /* ActionAlertble.swift */,
				A3A17179C40AB37006E8221B0A747F1C /* ActionAlertConfiguration.swift */,
				D052AAE1842BAB4B0F62E3D3EDBE4627 /* AlertActionLayout.swift */,
				0DB85BD128E7B930F413CD62BD56C107 /* MessageAlert.swift */,
				67519E596FAB30AA0C374C3C5E0043FD /* MessageAlertConfiguration.swift */,
				1D72C83D3AAC352C7D45CC44B801E67C /* MessageAlertTitleAndMessage.swift */,
				2900C654661B1B6FBC926AF45CB0B220 /* TransitionCoordinatorActionGroupDecorator.swift */,
			);
			name = ActionAlert;
			path = ActionAlert;
			sourceTree = "<group>";
		};
		0E8E008DE3B6D6795E2537446330CB2B /* Targets Support Files */ = {
			isa = PBXGroup;
			children = (
				524FACFFB21573C8673CF51D47672DDB /* Pods-EasyAlert_Example */,
				1834576A950190D5584AB0EE1FEB32F4 /* Pods-EasyAlert_Tests */,
			);
			name = "Targets Support Files";
			sourceTree = "<group>";
		};
		1834576A950190D5584AB0EE1FEB32F4 /* Pods-EasyAlert_Tests */ = {
			isa = PBXGroup;
			children = (
				F41C3398B903323BD2722A74F4D99DFA /* Pods-EasyAlert_Tests.modulemap */,
				574C21C91CACAF78200AE8DCCFE9A951 /* Pods-EasyAlert_Tests-acknowledgements.markdown */,
				BAB02199B71D3BBD91F93B42B5092567 /* Pods-EasyAlert_Tests-acknowledgements.plist */,
				7A707E92249B3AB369DBA9E328DC494C /* Pods-EasyAlert_Tests-dummy.m */,
				5F43BF6FA081F63F5626C406A2629761 /* Pods-EasyAlert_Tests-Info.plist */,
				CE75B767C7344211A1AE813F07C27543 /* Pods-EasyAlert_Tests-umbrella.h */,
				6A1F53430FDDC0AEF2903B2AA45F2E4A /* Pods-EasyAlert_Tests.debug.xcconfig */,
				9175D641C5975179B5D1A029AB7BFD14 /* Pods-EasyAlert_Tests.release.xcconfig */,
			);
			name = "Pods-EasyAlert_Tests";
			path = "Target Support Files/Pods-EasyAlert_Tests";
			sourceTree = "<group>";
		};
		2E1B268161556BEE1F57A064F1D5316F /* Products */ = {
			isa = PBXGroup;
			children = (
				E7408A841E5AF519A1F5FB8D9AB4E476 /* EasyAlert */,
				8522FB4F9436AE740220D989B3DDB5AB /* Pods-EasyAlert_Example */,
				558CD9F716CD78AEAB9B338D5B855F20 /* Pods-EasyAlert_Tests */,
			);
			name = Products;
			sourceTree = "<group>";
		};
		4CF64E31B6CCC9A7744807B6104260BE /* Support Files */ = {
			isa = PBXGroup;
			children = (
				6BFE36097F019D6117FCF8BFB6F17ACB /* EasyAlert.modulemap */,
				E4D76021A43C12EBDEC642C21E2683D0 /* EasyAlert-dummy.m */,
				F68CE35112243C4B613633A27B327618 /* EasyAlert-Info.plist */,
				100E954A7F629201B66FF12B22192DFD /* EasyAlert-prefix.pch */,
				8D18DB4BC6B5B7693A2C3B8A9F821E5C /* EasyAlert-umbrella.h */,
				2406F114B8E2709BCE8D2CF2BC0420E9 /* EasyAlert.debug.xcconfig */,
				090C91DDE4DD3587F0C4B2B0B4BCACD6 /* EasyAlert.release.xcconfig */,
			);
			name = "Support Files";
			path = "Example/Pods/Target Support Files/EasyAlert";
			sourceTree = "<group>";
		};
		524FACFFB21573C8673CF51D47672DDB /* Pods-EasyAlert_Example */ = {
			isa = PBXGroup;
			children = (
				E45E54004CDD828BB4D975FE2F5F8F23 /* Pods-EasyAlert_Example.modulemap */,
				C64F623946C1BE6E3EFA423A67B2F15B /* Pods-EasyAlert_Example-acknowledgements.markdown */,
				5C66FE4B7F3055D2E7ADD5D7396EF696 /* Pods-EasyAlert_Example-acknowledgements.plist */,
				F9549E8F364DA2A1D27727AD74B93B6A /* Pods-EasyAlert_Example-dummy.m */,
				F35EDFF4CDDC581108B19832D51C8EB5 /* Pods-EasyAlert_Example-frameworks.sh */,
				F1BC882A514ACB4FB320FF6BC3C9D08B /* Pods-EasyAlert_Example-Info.plist */,
				A925329B8D2E69FBFEF9BB98FE18CF8A /* Pods-EasyAlert_Example-umbrella.h */,
				ECDC7B0A9ED0CBAAD08D2C856412E6FD /* Pods-EasyAlert_Example.debug.xcconfig */,
				F2E888FA8F331C0122450F2DD57F75E1 /* Pods-EasyAlert_Example.release.xcconfig */,
			);
			name = "Pods-EasyAlert_Example";
			path = "Target Support Files/Pods-EasyAlert_Example";
			sourceTree = "<group>";
		};
		578452D2E740E91742655AC8F1636D1F /* iOS */ = {
			isa = PBXGroup;
			children = (
				73010CC983E3809BECEE5348DA1BB8C6 /* Foundation.framework */,
			);
			name = iOS;
			sourceTree = "<group>";
		};
		59B0BBF48ECC2B7F9C77FEF82BBDDB6E /* EasyAlert */ = {
			isa = PBXGroup;
			children = (
<<<<<<< HEAD
				F24D65FE438EDBD73791B0E24F2DD126 /* Alert.swift */,
				D2C7924F0F8374D3000486760482962D /* Alertble.swift */,
				29DFE6968E5D232A81AEF09D719DF99A /* AlertCallback.swift */,
				6A3CF5E950516264E9828B5217EF68B3 /* AlertCustomizable.swift */,
				912D09FDF56106B7A8A66723CFDFAA85 /* AlertDismissible.swift */,
				207D24F2659F59576085A2C3DF81B353 /* AlertTapTarget.swift */,
				E57C3FF979CF16B71205099A1684A4E0 /* AlertViewController.swift */,
				FFE6E50BE36A876D9BCBB200AD7879E8 /* BackdropProvider.swift */,
				E1E6DA1D0D6E2E334CE062CCC97AF428 /* BlurEffectView.swift */,
				70880AA85CADFC4E8C7E59F1FEF7E9B3 /* DimmingKnockoutBackdropView.swift */,
				BB2302BC1B4D04E09D0BFD7C46A556A7 /* DimmingView.swift */,
				8E88C039F278C1AA869B30618DD3772F /* KeyboardResponsiveView.swift */,
				D1AB89DDF4B813F53B0D6B777062DF6D /* UIView+EasyAlert.swift */,
				0B0B1CD5295579B100D2D81D /* AlertWindow.swift */,
=======
				A09BA62D840B167450698CA38FFB93AC /* Extra */,
				D59DF07D51783BD88E7541AB4AC543F5 /* Lite */,
				BAE8A8ECE813FC673E1AC66E59E91359 /* Pod */,
				4CF64E31B6CCC9A7744807B6104260BE /* Support Files */,
>>>>>>> ad41660c
			);
			name = EasyAlert;
			path = ../..;
			sourceTree = "<group>";
		};
		676C0C91B357AD9B2C2D6AC92C1AFA42 /* Toast */ = {
			isa = PBXGroup;
			children = (
				6649E277AA4FBDBCF6BBD7094A5DF547 /* Toast.swift */,
				A0FD181EC5D16D3856D3188A2C288B34 /* ToastAlert.swift */,
				070AE7C05F81C914A54E5AFBF98BEA55 /* ToastTransitionCoordinator.swift */,
			);
			name = Toast;
			path = Toast;
			sourceTree = "<group>";
		};
		975EDA758310364D94E479FE84055269 /* Action */ = {
			isa = PBXGroup;
			children = (
				DDD2A182B13D8BA1660EC015885F3EDF /* Action.swift */,
				EBAA02B88EDA29EB322391A853AA9570 /* ActionAlertbleConfigurable.swift */,
				0E079E6999742D2B08739484670E1943 /* ActionCustomizable.swift */,
				687EDAA8EC687A271A07B4CA91611089 /* ActionCustomViewRepresentationView.swift */,
				0235C293B9CE8101D750D088A6E83899 /* ActionGroupView.swift */,
				04B7724F2C338C665780647CA81EA3EF /* ActionLayoutable.swift */,
				53E60EEDB5904358CFAEFA3B34D80F87 /* ActionRepresentationSequenceView.swift */,
				2CF672F49291A888B278A6B18C576031 /* ActionSeparatableSequenceView.swift */,
				63D8D53A09607AD85931C85D418C68E2 /* ActionSheetCancelBackgroundView.swift */,
				4C07C2891EAB0AD6A8B097FC3F5C3A13 /* ActionVibrantSeparatorView.swift */,
				10EBE3B20B21FBE965559345E46A0B1D /* ActionView.swift */,
				804B26A5C25390A6B6444A66ED492ED3 /* TitleAndMessage.swift */,
			);
			name = Action;
			path = Action;
			sourceTree = "<group>";
		};
		A09BA62D840B167450698CA38FFB93AC /* Extra */ = {
			isa = PBXGroup;
			children = (
				05F59786BC5EA120982C9849B2777F82 /* ActionAlert */,
				BDB8B8E9C1FC7C1FF5C27DB6059AA825 /* Sheet */,
				676C0C91B357AD9B2C2D6AC92C1AFA42 /* Toast */,
			);
			name = Extra;
			path = EasyAlert/Classes/Extra;
			sourceTree = "<group>";
		};
		BAE8A8ECE813FC673E1AC66E59E91359 /* Pod */ = {
			isa = PBXGroup;
			children = (
				A810D7AA09BF5BD9C6331844724DBC39 /* EasyAlert.podspec */,
				40BA738ED2CE72B939BF8A81F131171E /* LICENSE */,
				E2F30C2AEF36C6408BBEFEF01C1E5311 /* README.md */,
			);
			name = Pod;
			sourceTree = "<group>";
		};
		BDB8B8E9C1FC7C1FF5C27DB6059AA825 /* Sheet */ = {
			isa = PBXGroup;
			children = (
				A4BDF3E64BC9A2371D1E0C4D3EF07F02 /* ActionSheet.swift */,
				8AE4952FDBBF8583F421B2BDEB914BFF /* ActionSheetConfiguration.swift */,
				8CBC290061B8B69054DBC3ED0C59E75D /* ActionSheetContainerView.swift */,
				3BF51BBD78FEB4B72975E3F4424715C4 /* Sheet.swift */,
				441A03F45860DDAFE36DE00E2EBAD153 /* SheetActionLayout.swift */,
				41677E39A6B47AFE148E230BCE044953 /* SheetTransitionCoordinator.swift */,
			);
			name = Sheet;
			path = Sheet;
			sourceTree = "<group>";
		};
		CF1408CF629C7361332E53B88F7BD30C = {
			isa = PBXGroup;
			children = (
				9D940727FF8FB9C785EB98E56350EF41 /* Podfile */,
				DA8940CD7ED2412137B4CA5FBE012DE5 /* Development Pods */,
				D210D550F4EA176C3123ED886F8F87F5 /* Frameworks */,
				2E1B268161556BEE1F57A064F1D5316F /* Products */,
				0E8E008DE3B6D6795E2537446330CB2B /* Targets Support Files */,
			);
			sourceTree = "<group>";
		};
		CFCAC0D7CD8B2C66935F527980794907 /* Alert */ = {
			isa = PBXGroup;
			children = (
				6EF551F2662D5196853D6C01AFC38D88 /* Alert.swift */,
				F0434854C39DA2F2713F8DB39BB88848 /* Alertble.swift */,
				87DD8FB46B244D7BF8AAC1F188C205F0 /* Alertble+Conveniences.swift */,
				32CD9593AEBFC03DD91FCAA692DD3FBC /* AlertCallback.swift */,
				62261D582B9C3571C4B4064B9FE5D2DE /* AlertCustomizable.swift */,
				61ACC6F28CD713E3B18F0E61BC69C54A /* AlertDismissible.swift */,
				82E6E143A9D99AA1893182F646F76FD2 /* AlertTapTarget.swift */,
				78CD7B621E0889EE96DE14177D406885 /* AlertTransitionCoordinator.swift */,
				7E2782E47D27851D7A56BBC96E209EC2 /* AlertViewController.swift */,
				C5F26BCFDA552D51B8FA6A289AB29F4E /* BackdropProvider.swift */,
				851CEEE441FF1DB3F5D8484A9F41B0D0 /* BlurEffectView.swift */,
				AD62BC8F888BE954FA95C9B3B0E0A6C2 /* DimmingKnockoutBackdropView.swift */,
				6FCCCC3440BB97564B058C02E2CEF4CB /* DimmingView.swift */,
				1D0C359AE15FA876F911BDA304811E46 /* KeyboardResponsiveView.swift */,
				ED44B608F68DFE618FCDB9D9D4B1F405 /* TransitionCoordinator.swift */,
				AE960942CAF20A386509882A2314486A /* UIView+EasyAlert.swift */,
			);
			name = Alert;
			path = Alert;
			sourceTree = "<group>";
		};
		D210D550F4EA176C3123ED886F8F87F5 /* Frameworks */ = {
			isa = PBXGroup;
			children = (
				578452D2E740E91742655AC8F1636D1F /* iOS */,
			);
			name = Frameworks;
			sourceTree = "<group>";
		};
		D59DF07D51783BD88E7541AB4AC543F5 /* Lite */ = {
			isa = PBXGroup;
			children = (
				975EDA758310364D94E479FE84055269 /* Action */,
				CFCAC0D7CD8B2C66935F527980794907 /* Alert */,
				DB6A46B9677E34D4C32C55AC69F950FD /* Utils */,
			);
			name = Lite;
			path = EasyAlert/Classes/Lite;
			sourceTree = "<group>";
		};
		DA8940CD7ED2412137B4CA5FBE012DE5 /* Development Pods */ = {
			isa = PBXGroup;
			children = (
				59B0BBF48ECC2B7F9C77FEF82BBDDB6E /* EasyAlert */,
			);
			name = "Development Pods";
			sourceTree = "<group>";
		};
		DB6A46B9677E34D4C32C55AC69F950FD /* Utils */ = {
			isa = PBXGroup;
			children = (
				F1416965E696091A223A3A7442939377 /* NotificationToken.swift */,
				C0AD49E360C273090F6ED095E8CC98A0 /* Proxy.swift */,
			);
			name = Utils;
			path = Utils;
			sourceTree = "<group>";
		};
/* End PBXGroup section */

/* Begin PBXHeadersBuildPhase section */
		574E00C0D3365A16D4850434AD4C0B69 /* Headers */ = {
			isa = PBXHeadersBuildPhase;
			buildActionMask = 2147483647;
			files = (
				7B82DDEC09F9546B31E207F4FE673C3C /* Pods-EasyAlert_Example-umbrella.h in Headers */,
			);
			runOnlyForDeploymentPostprocessing = 0;
		};
		87B07B8CF9362DBF0AD0CFD6831CE949 /* Headers */ = {
			isa = PBXHeadersBuildPhase;
			buildActionMask = 2147483647;
			files = (
				901D54B20A8A5734361B9A8203664678 /* EasyAlert-umbrella.h in Headers */,
			);
			runOnlyForDeploymentPostprocessing = 0;
		};
		A0926F11E73B212A0D15FB8864FE59BA /* Headers */ = {
			isa = PBXHeadersBuildPhase;
			buildActionMask = 2147483647;
			files = (
				E1433575C2462675713FA6D00A7B300E /* Pods-EasyAlert_Tests-umbrella.h in Headers */,
			);
			runOnlyForDeploymentPostprocessing = 0;
		};
/* End PBXHeadersBuildPhase section */

/* Begin PBXNativeTarget section */
		1347C0721B72551EF426046292741CDA /* Pods-EasyAlert_Example */ = {
			isa = PBXNativeTarget;
			buildConfigurationList = F5A0880005D08C252957260BB5776A45 /* Build configuration list for PBXNativeTarget "Pods-EasyAlert_Example" */;
			buildPhases = (
				574E00C0D3365A16D4850434AD4C0B69 /* Headers */,
				C9B4028F7CCAF8F80181B7A9092D2CA9 /* Sources */,
				86C4069782685C551EA37F53565EE819 /* Frameworks */,
				687CECC38710913CB32110605BDB0750 /* Resources */,
			);
			buildRules = (
			);
			dependencies = (
				102F95E3CE6F5F6A9619BD220BADCB16 /* PBXTargetDependency */,
			);
			name = "Pods-EasyAlert_Example";
			productName = Pods_EasyAlert_Example;
			productReference = 8522FB4F9436AE740220D989B3DDB5AB /* Pods-EasyAlert_Example */;
			productType = "com.apple.product-type.framework";
		};
		46E218687B29B09EE98AD83FA2DB15E2 /* EasyAlert */ = {
			isa = PBXNativeTarget;
			buildConfigurationList = 5B8A66D8AC97333BE61C2CB76B5679D6 /* Build configuration list for PBXNativeTarget "EasyAlert" */;
			buildPhases = (
				87B07B8CF9362DBF0AD0CFD6831CE949 /* Headers */,
				857D17C2322C416AE7A433E5BC3D1935 /* Sources */,
				AA73FDBF87B3A5995AE74FABCE4B7AD3 /* Frameworks */,
				6E427F5B87B570B52D3E9C0AD4F2BB1E /* Resources */,
			);
			buildRules = (
			);
			dependencies = (
			);
			name = EasyAlert;
			productName = EasyAlert;
			productReference = E7408A841E5AF519A1F5FB8D9AB4E476 /* EasyAlert */;
			productType = "com.apple.product-type.framework";
		};
		834CB5402C906FB311233254F6A99FDA /* Pods-EasyAlert_Tests */ = {
			isa = PBXNativeTarget;
			buildConfigurationList = 7536846A4ABEDBB60F1FB4011615F293 /* Build configuration list for PBXNativeTarget "Pods-EasyAlert_Tests" */;
			buildPhases = (
				A0926F11E73B212A0D15FB8864FE59BA /* Headers */,
				8AA8D575217649F74CC30294956D5630 /* Sources */,
				AE298C16F9520ADE35299E933AEFBE7D /* Frameworks */,
				855661DA3BFE7D036BEDFF6764E1B3C3 /* Resources */,
			);
			buildRules = (
			);
			dependencies = (
				CD943040818E7E08FD24C0B60AAF16F6 /* PBXTargetDependency */,
			);
			name = "Pods-EasyAlert_Tests";
			productName = Pods_EasyAlert_Tests;
			productReference = 558CD9F716CD78AEAB9B338D5B855F20 /* Pods-EasyAlert_Tests */;
			productType = "com.apple.product-type.framework";
		};
/* End PBXNativeTarget section */

/* Begin PBXProject section */
		BFDFE7DC352907FC980B868725387E98 /* Project object */ = {
			isa = PBXProject;
			attributes = {
				LastSwiftUpdateCheck = 1240;
				LastUpgradeCheck = 1240;
			};
			buildConfigurationList = 4821239608C13582E20E6DA73FD5F1F9 /* Build configuration list for PBXProject "Pods" */;
			compatibilityVersion = "Xcode 3.2";
			developmentRegion = en;
			hasScannedForEncodings = 0;
			knownRegions = (
				Base,
				en,
			);
			mainGroup = CF1408CF629C7361332E53B88F7BD30C;
			productRefGroup = 2E1B268161556BEE1F57A064F1D5316F /* Products */;
			projectDirPath = "";
			projectRoot = "";
			targets = (
				46E218687B29B09EE98AD83FA2DB15E2 /* EasyAlert */,
				1347C0721B72551EF426046292741CDA /* Pods-EasyAlert_Example */,
				834CB5402C906FB311233254F6A99FDA /* Pods-EasyAlert_Tests */,
			);
		};
/* End PBXProject section */

/* Begin PBXResourcesBuildPhase section */
		687CECC38710913CB32110605BDB0750 /* Resources */ = {
			isa = PBXResourcesBuildPhase;
			buildActionMask = 2147483647;
			files = (
			);
			runOnlyForDeploymentPostprocessing = 0;
		};
		6E427F5B87B570B52D3E9C0AD4F2BB1E /* Resources */ = {
			isa = PBXResourcesBuildPhase;
			buildActionMask = 2147483647;
			files = (
			);
			runOnlyForDeploymentPostprocessing = 0;
		};
		855661DA3BFE7D036BEDFF6764E1B3C3 /* Resources */ = {
			isa = PBXResourcesBuildPhase;
			buildActionMask = 2147483647;
			files = (
			);
			runOnlyForDeploymentPostprocessing = 0;
		};
/* End PBXResourcesBuildPhase section */

/* Begin PBXSourcesBuildPhase section */
		857D17C2322C416AE7A433E5BC3D1935 /* Sources */ = {
			isa = PBXSourcesBuildPhase;
			buildActionMask = 2147483647;
			files = (
<<<<<<< HEAD
				E7D9F5D5029405B70281C7D55C9BC61A /* Action.swift in Sources */,
				60F517E44F179126112A32654F8437DD /* ActionAlert.swift in Sources */,
				E06AF7F0721F567F6A23AF2055F81F2D /* ActionAlertble.swift in Sources */,
				21CF4D76D06B398A190E1247A3EED833 /* ActionAlertbleConfigurable.swift in Sources */,
				CE72D30FEB8CDE05F45CFEE66DE5ADBE /* ActionAlertConfiguration.swift in Sources */,
				E3E91D2B12F4A9B0B11FEB162440E6C5 /* ActionCustomizable.swift in Sources */,
				831765953B1B98D44A7C8882CDC84029 /* ActionCustomViewRepresentationView.swift in Sources */,
				F28FC8A958105E9946A2849114C68B42 /* ActionGroupView.swift in Sources */,
				2FD6B89F415936F2A5A51E01F94D73E7 /* ActionLayoutable.swift in Sources */,
				0E1260D7DAE9930BFABF55D169DBC9B3 /* ActionRepresentationSequenceView.swift in Sources */,
				ACE5BD62FA9B689698BBFA9D81734A39 /* ActionSeparatableSequenceView.swift in Sources */,
				B236DF3260A9996E186EBF2ECDB4DE3C /* ActionSheet.swift in Sources */,
				0B0B1CD6295579B100D2D81D /* AlertWindow.swift in Sources */,
				6A131DE404E543B4BCF87AF709200E30 /* ActionSheetCancelBackgroundView.swift in Sources */,
				CD8BB68C32183A8A2CD4044AF0828378 /* ActionSheetConfiguration.swift in Sources */,
				B54233A320BEC410B07F8B10E5C5572B /* ActionSheetContainerView.swift in Sources */,
				C13F2F0ACB843AF82387E72544348FD8 /* ActionVibrantSeparatorView.swift in Sources */,
				E38226F34192D3ADEE6221845ADA7E97 /* ActionView.swift in Sources */,
				6C42C3CE83631F233587800873B6648D /* Alert.swift in Sources */,
				5E744A8A3129E8015C9B9AA305AFA83C /* AlertActionLayout.swift in Sources */,
				0E76B74B0BB125EC82902EC3DC16F7D7 /* Alertble.swift in Sources */,
				485864EA8BAC548056824D491C347E7E /* AlertCallback.swift in Sources */,
				A0E0DC480A76DE6D17C976ABD6C81BBE /* AlertCustomizable.swift in Sources */,
				129F394D2F24D2228F4D7171D7C70D19 /* AlertDismissible.swift in Sources */,
				5FA360EB01008DC165B7EF4A6FD2D4B3 /* AlertTapTarget.swift in Sources */,
				BDCDC7DF6E9BB9D76EE1888F280C23BC /* AlertTransitionCoordinator.swift in Sources */,
				DE010043CBF7EC28EE993D66AF03D83F /* AlertViewController.swift in Sources */,
				E8416E472EE03B09DEA37A997215117C /* BackdropProvider.swift in Sources */,
				19ABAC4A7ECE56D6EEDD99BAF22EF3B1 /* BlurEffectView.swift in Sources */,
				B3BDD189589C0D196AB013FF5A1D94F7 /* DimmingKnockoutBackdropView.swift in Sources */,
				C5136F49D7DBE774440CA94F02BFE03B /* DimmingView.swift in Sources */,
				5F2787695777F12803EE298C62DF4102 /* EasyAlert-dummy.m in Sources */,
				CCD245329DF15C56E39B02A4B03DD28F /* KeyboardResponsiveView.swift in Sources */,
				674BEBA7BF4A519621F3978FD6863B94 /* MessageAlert.swift in Sources */,
				C41FC41BD8CD0F060CB32183AB0153B3 /* MessageAlertConfiguration.swift in Sources */,
				1A093B4EF888372C30324E5CB1A8A11F /* MessageAlertTitleAndMessage.swift in Sources */,
				44F5BFF80F630239A922C225CA97A899 /* NotificationToken.swift in Sources */,
				F02BD1D6EC231E8A481B0011AC6C453E /* Proxy.swift in Sources */,
				248DE4168D102F27D50564E1F75D37ED /* Sheet.swift in Sources */,
				376C190E0EF3DFB7D0879E0693D3F6CC /* SheetActionLayout.swift in Sources */,
				CDFB86057298E2B442A8FBE517A374C7 /* SheetTransitionCoordinator.swift in Sources */,
				FB4B69495D8717DD0FF67A31EE5CB777 /* TitleAndMessage.swift in Sources */,
				03F3A1F9C0E75126F1F2ACEB48500376 /* Toast.swift in Sources */,
				651793B9332CC8D8E2D83A9C245D62D3 /* ToastAlert.swift in Sources */,
				E2E90A2873666C53CA43ADCA6E75DB21 /* ToastTransitionCoordinator.swift in Sources */,
				75B4D0DF5D4C1BCF9A4741EBF7D8186B /* TransitionCoordinator.swift in Sources */,
				ED4C16BF00450CDF42C0D86C5BC15420 /* TransitionCoordinatorActionGroupDecorator.swift in Sources */,
				9B26C0FDE5F993A835FBDC8470507F5F /* UIView+EasyAlert.swift in Sources */,
=======
				00D76AF34874ABE8740203CD5101E37B /* Action.swift in Sources */,
				5D56F4A61327F05599D37AD6815FE7C5 /* ActionAlert.swift in Sources */,
				7A1FB10F1B79800AB4E59B19B97A2439 /* ActionAlertble.swift in Sources */,
				92E487893955747A3F39BF34AAE0D81C /* ActionAlertbleConfigurable.swift in Sources */,
				CEE7105E2E92BD9BB4777594E4503624 /* ActionAlertConfiguration.swift in Sources */,
				FDE76DE30885CBF9E378B9BB9CAE8F79 /* ActionCustomizable.swift in Sources */,
				98297305C0585B3B876C7ECCFEE652BC /* ActionCustomViewRepresentationView.swift in Sources */,
				FA5DAA8F05A980AAF83EB125DBA507BB /* ActionGroupView.swift in Sources */,
				978AAAA14CA27BE030BC7B4E78A0F1BE /* ActionLayoutable.swift in Sources */,
				996E9021DDC1FF622613F445E6772C4E /* ActionRepresentationSequenceView.swift in Sources */,
				B08AFC596FD280EB2CC8CC891533D31F /* ActionSeparatableSequenceView.swift in Sources */,
				332ACF5F8D1FC47A5B1FF62533B62620 /* ActionSheet.swift in Sources */,
				D42CF16146C1827AF633E51DB457A87F /* ActionSheetCancelBackgroundView.swift in Sources */,
				99FC9EE91D4C4B2433E325367C4066EF /* ActionSheetConfiguration.swift in Sources */,
				7C7B731F70E29103603F74EE7B40765D /* ActionSheetContainerView.swift in Sources */,
				331BA6240A24B321FBD8B180201E86CB /* ActionVibrantSeparatorView.swift in Sources */,
				5010027EB4804B37BA2AAD6C0BDDFEDE /* ActionView.swift in Sources */,
				7E719DB2304F742740B81CA2B20B1AB1 /* Alert.swift in Sources */,
				5F78EBB9B064382846CC021F41EE5041 /* AlertActionLayout.swift in Sources */,
				A12ABD944C0A2291636D28DD32E71856 /* Alertble.swift in Sources */,
				7AA80D1522377DA8E2EF3E91D3C9D228 /* Alertble+Conveniences.swift in Sources */,
				7CEE8145DDBB117642557E28E9C6FDE9 /* AlertCallback.swift in Sources */,
				82BCF2E3FF3CE4BEB684082B304AF5AF /* AlertCustomizable.swift in Sources */,
				53E10AD5800A11B82AEF64F2389C7B2D /* AlertDismissible.swift in Sources */,
				9F5102FE36C781959004053BF504FEFA /* AlertTapTarget.swift in Sources */,
				F9E73F806B02B0328FAC1DD2BD9F8C11 /* AlertTransitionCoordinator.swift in Sources */,
				0F44FFDA490CF01863E0485F530BBE1B /* AlertViewController.swift in Sources */,
				B9F9752462B513F25CFB6FF39E0ACF7C /* BackdropProvider.swift in Sources */,
				9FC2444AF979BDD39925D399EA19EC9F /* BlurEffectView.swift in Sources */,
				4A17D8F707CFB9F039C0438E00D516DE /* DimmingKnockoutBackdropView.swift in Sources */,
				02D6AA6D26789147BE95038337D1C809 /* DimmingView.swift in Sources */,
				EF20C566724D1AC8D29F03A65D4A9527 /* EasyAlert-dummy.m in Sources */,
				929B585FF83778039C8BB288992201B3 /* KeyboardResponsiveView.swift in Sources */,
				8588489819555B4630AE633AEFEA01F7 /* MessageAlert.swift in Sources */,
				21635B9DB1F0153D01B5410AF588D8BB /* MessageAlertConfiguration.swift in Sources */,
				0EBFE2B4178730F73878375D0EE9491A /* MessageAlertTitleAndMessage.swift in Sources */,
				7B146E92306FBB0194B6C99EDA3EE16D /* NotificationToken.swift in Sources */,
				2766D9B94595F25E5D526539F3381024 /* Proxy.swift in Sources */,
				6B9FB1A97A6B8C4D7EFA8727FA5DC290 /* Sheet.swift in Sources */,
				6150E28815F528796AA455139EC8B3E9 /* SheetActionLayout.swift in Sources */,
				687758BDE43DC6FE4BF2CD2A176818AA /* SheetTransitionCoordinator.swift in Sources */,
				F4D7D59FEB4EB6086BF23FB1A2BBB7A6 /* TitleAndMessage.swift in Sources */,
				6F8EC1A3851560C77DAE7E059D54D026 /* Toast.swift in Sources */,
				0C9D09DBCF1050DAD394C6598828F176 /* ToastAlert.swift in Sources */,
				2370DDF99E7C83C4B6998AA09FC4E89F /* ToastTransitionCoordinator.swift in Sources */,
				1E5C2A12780E2C30CB115DF3D1D0BAEA /* TransitionCoordinator.swift in Sources */,
				929EC493F8EB9A49ABA938BDB7C674DB /* TransitionCoordinatorActionGroupDecorator.swift in Sources */,
				0FE7F45902B0BF322EF9218837683105 /* UIView+EasyAlert.swift in Sources */,
>>>>>>> ad41660c
			);
			runOnlyForDeploymentPostprocessing = 0;
		};
		8AA8D575217649F74CC30294956D5630 /* Sources */ = {
			isa = PBXSourcesBuildPhase;
			buildActionMask = 2147483647;
			files = (
				46E53E4A8CD83A7B989AB917F0E6B097 /* Pods-EasyAlert_Tests-dummy.m in Sources */,
			);
			runOnlyForDeploymentPostprocessing = 0;
		};
		C9B4028F7CCAF8F80181B7A9092D2CA9 /* Sources */ = {
			isa = PBXSourcesBuildPhase;
			buildActionMask = 2147483647;
			files = (
				F63B8E3D66D4DEC455D805982A425B31 /* Pods-EasyAlert_Example-dummy.m in Sources */,
			);
			runOnlyForDeploymentPostprocessing = 0;
		};
/* End PBXSourcesBuildPhase section */

/* Begin PBXTargetDependency section */
		102F95E3CE6F5F6A9619BD220BADCB16 /* PBXTargetDependency */ = {
			isa = PBXTargetDependency;
			name = EasyAlert;
			target = 46E218687B29B09EE98AD83FA2DB15E2 /* EasyAlert */;
			targetProxy = 9FCC91CA481CE16A48EA2E71B4496394 /* PBXContainerItemProxy */;
		};
		CD943040818E7E08FD24C0B60AAF16F6 /* PBXTargetDependency */ = {
			isa = PBXTargetDependency;
			name = "Pods-EasyAlert_Example";
			target = 1347C0721B72551EF426046292741CDA /* Pods-EasyAlert_Example */;
			targetProxy = 71BDF84C17D1D1FD52FCD9B53904D6E1 /* PBXContainerItemProxy */;
		};
/* End PBXTargetDependency section */

/* Begin XCBuildConfiguration section */
		09C9504B7CB156770993CD3B658F87C2 /* Release */ = {
			isa = XCBuildConfiguration;
			baseConfigurationReference = F2E888FA8F331C0122450F2DD57F75E1 /* Pods-EasyAlert_Example.release.xcconfig */;
			buildSettings = {
				ALWAYS_EMBED_SWIFT_STANDARD_LIBRARIES = NO;
				ARCHS = "$(ARCHS_STANDARD_64_BIT)";
				CLANG_ENABLE_OBJC_WEAK = NO;
				"CODE_SIGN_IDENTITY[sdk=appletvos*]" = "";
				"CODE_SIGN_IDENTITY[sdk=iphoneos*]" = "";
				"CODE_SIGN_IDENTITY[sdk=watchos*]" = "";
				CURRENT_PROJECT_VERSION = 1;
				DEFINES_MODULE = YES;
				DYLIB_COMPATIBILITY_VERSION = 1;
				DYLIB_CURRENT_VERSION = 1;
				DYLIB_INSTALL_NAME_BASE = "@rpath";
				INFOPLIST_FILE = "Target Support Files/Pods-EasyAlert_Example/Pods-EasyAlert_Example-Info.plist";
				INSTALL_PATH = "$(LOCAL_LIBRARY_DIR)/Frameworks";
				IPHONEOS_DEPLOYMENT_TARGET = 11.0;
				LD_RUNPATH_SEARCH_PATHS = "$(inherited) @executable_path/Frameworks @loader_path/Frameworks";
				MACH_O_TYPE = staticlib;
				MODULEMAP_FILE = "Target Support Files/Pods-EasyAlert_Example/Pods-EasyAlert_Example.modulemap";
				OTHER_LDFLAGS = "";
				OTHER_LIBTOOLFLAGS = "";
				PODS_ROOT = "$(SRCROOT)";
				PRODUCT_BUNDLE_IDENTIFIER = "org.cocoapods.${PRODUCT_NAME:rfc1034identifier}";
				PRODUCT_NAME = "$(TARGET_NAME:c99extidentifier)";
				SDKROOT = iphoneos;
				SKIP_INSTALL = YES;
				TARGETED_DEVICE_FAMILY = "1,2";
				VALIDATE_PRODUCT = YES;
				VERSIONING_SYSTEM = "apple-generic";
				VERSION_INFO_PREFIX = "";
			};
			name = Release;
		};
		3E73B87A4A7CFB78B14134C85DA2CDE9 /* Debug */ = {
			isa = XCBuildConfiguration;
			baseConfigurationReference = ECDC7B0A9ED0CBAAD08D2C856412E6FD /* Pods-EasyAlert_Example.debug.xcconfig */;
			buildSettings = {
				ALWAYS_EMBED_SWIFT_STANDARD_LIBRARIES = NO;
				ARCHS = "$(ARCHS_STANDARD_64_BIT)";
				CLANG_ENABLE_OBJC_WEAK = NO;
				"CODE_SIGN_IDENTITY[sdk=appletvos*]" = "";
				"CODE_SIGN_IDENTITY[sdk=iphoneos*]" = "";
				"CODE_SIGN_IDENTITY[sdk=watchos*]" = "";
				CURRENT_PROJECT_VERSION = 1;
				DEFINES_MODULE = YES;
				DYLIB_COMPATIBILITY_VERSION = 1;
				DYLIB_CURRENT_VERSION = 1;
				DYLIB_INSTALL_NAME_BASE = "@rpath";
				INFOPLIST_FILE = "Target Support Files/Pods-EasyAlert_Example/Pods-EasyAlert_Example-Info.plist";
				INSTALL_PATH = "$(LOCAL_LIBRARY_DIR)/Frameworks";
				IPHONEOS_DEPLOYMENT_TARGET = 11.0;
				LD_RUNPATH_SEARCH_PATHS = "$(inherited) @executable_path/Frameworks @loader_path/Frameworks";
				MACH_O_TYPE = staticlib;
				MODULEMAP_FILE = "Target Support Files/Pods-EasyAlert_Example/Pods-EasyAlert_Example.modulemap";
				OTHER_LDFLAGS = "";
				OTHER_LIBTOOLFLAGS = "";
				PODS_ROOT = "$(SRCROOT)";
				PRODUCT_BUNDLE_IDENTIFIER = "org.cocoapods.${PRODUCT_NAME:rfc1034identifier}";
				PRODUCT_NAME = "$(TARGET_NAME:c99extidentifier)";
				SDKROOT = iphoneos;
				SKIP_INSTALL = YES;
				TARGETED_DEVICE_FAMILY = "1,2";
				VERSIONING_SYSTEM = "apple-generic";
				VERSION_INFO_PREFIX = "";
			};
			name = Debug;
		};
		57B8C610CAA276444454CB2CBC8DEB9F /* Debug */ = {
			isa = XCBuildConfiguration;
			baseConfigurationReference = 6A1F53430FDDC0AEF2903B2AA45F2E4A /* Pods-EasyAlert_Tests.debug.xcconfig */;
			buildSettings = {
				ALWAYS_EMBED_SWIFT_STANDARD_LIBRARIES = NO;
				ARCHS = "$(ARCHS_STANDARD_64_BIT)";
				CLANG_ENABLE_OBJC_WEAK = NO;
				"CODE_SIGN_IDENTITY[sdk=appletvos*]" = "";
				"CODE_SIGN_IDENTITY[sdk=iphoneos*]" = "";
				"CODE_SIGN_IDENTITY[sdk=watchos*]" = "";
				CURRENT_PROJECT_VERSION = 1;
				DEFINES_MODULE = YES;
				DYLIB_COMPATIBILITY_VERSION = 1;
				DYLIB_CURRENT_VERSION = 1;
				DYLIB_INSTALL_NAME_BASE = "@rpath";
				INFOPLIST_FILE = "Target Support Files/Pods-EasyAlert_Tests/Pods-EasyAlert_Tests-Info.plist";
				INSTALL_PATH = "$(LOCAL_LIBRARY_DIR)/Frameworks";
				IPHONEOS_DEPLOYMENT_TARGET = 11.0;
				LD_RUNPATH_SEARCH_PATHS = "$(inherited) @executable_path/Frameworks @loader_path/Frameworks";
				MACH_O_TYPE = staticlib;
				MODULEMAP_FILE = "Target Support Files/Pods-EasyAlert_Tests/Pods-EasyAlert_Tests.modulemap";
				OTHER_LDFLAGS = "";
				OTHER_LIBTOOLFLAGS = "";
				PODS_ROOT = "$(SRCROOT)";
				PRODUCT_BUNDLE_IDENTIFIER = "org.cocoapods.${PRODUCT_NAME:rfc1034identifier}";
				PRODUCT_NAME = "$(TARGET_NAME:c99extidentifier)";
				SDKROOT = iphoneos;
				SKIP_INSTALL = YES;
				TARGETED_DEVICE_FAMILY = "1,2";
				VERSIONING_SYSTEM = "apple-generic";
				VERSION_INFO_PREFIX = "";
			};
			name = Debug;
		};
		75D85ABD2314F140615443C69809ABF2 /* Release */ = {
			isa = XCBuildConfiguration;
			baseConfigurationReference = 9175D641C5975179B5D1A029AB7BFD14 /* Pods-EasyAlert_Tests.release.xcconfig */;
			buildSettings = {
				ALWAYS_EMBED_SWIFT_STANDARD_LIBRARIES = NO;
				ARCHS = "$(ARCHS_STANDARD_64_BIT)";
				CLANG_ENABLE_OBJC_WEAK = NO;
				"CODE_SIGN_IDENTITY[sdk=appletvos*]" = "";
				"CODE_SIGN_IDENTITY[sdk=iphoneos*]" = "";
				"CODE_SIGN_IDENTITY[sdk=watchos*]" = "";
				CURRENT_PROJECT_VERSION = 1;
				DEFINES_MODULE = YES;
				DYLIB_COMPATIBILITY_VERSION = 1;
				DYLIB_CURRENT_VERSION = 1;
				DYLIB_INSTALL_NAME_BASE = "@rpath";
				INFOPLIST_FILE = "Target Support Files/Pods-EasyAlert_Tests/Pods-EasyAlert_Tests-Info.plist";
				INSTALL_PATH = "$(LOCAL_LIBRARY_DIR)/Frameworks";
				IPHONEOS_DEPLOYMENT_TARGET = 11.0;
				LD_RUNPATH_SEARCH_PATHS = "$(inherited) @executable_path/Frameworks @loader_path/Frameworks";
				MACH_O_TYPE = staticlib;
				MODULEMAP_FILE = "Target Support Files/Pods-EasyAlert_Tests/Pods-EasyAlert_Tests.modulemap";
				OTHER_LDFLAGS = "";
				OTHER_LIBTOOLFLAGS = "";
				PODS_ROOT = "$(SRCROOT)";
				PRODUCT_BUNDLE_IDENTIFIER = "org.cocoapods.${PRODUCT_NAME:rfc1034identifier}";
				PRODUCT_NAME = "$(TARGET_NAME:c99extidentifier)";
				SDKROOT = iphoneos;
				SKIP_INSTALL = YES;
				TARGETED_DEVICE_FAMILY = "1,2";
				VALIDATE_PRODUCT = YES;
				VERSIONING_SYSTEM = "apple-generic";
				VERSION_INFO_PREFIX = "";
			};
			name = Release;
		};
		903A0004D3E6651EFD5D2E16214D101B /* Release */ = {
			isa = XCBuildConfiguration;
			buildSettings = {
				ALWAYS_SEARCH_USER_PATHS = NO;
				CLANG_ANALYZER_LOCALIZABILITY_NONLOCALIZED = YES;
				CLANG_ANALYZER_NONNULL = YES;
				CLANG_ANALYZER_NUMBER_OBJECT_CONVERSION = YES_AGGRESSIVE;
				CLANG_CXX_LANGUAGE_STANDARD = "gnu++14";
				CLANG_CXX_LIBRARY = "libc++";
				CLANG_ENABLE_MODULES = YES;
				CLANG_ENABLE_OBJC_ARC = YES;
				CLANG_ENABLE_OBJC_WEAK = YES;
				CLANG_WARN_BLOCK_CAPTURE_AUTORELEASING = YES;
				CLANG_WARN_BOOL_CONVERSION = YES;
				CLANG_WARN_COMMA = YES;
				CLANG_WARN_CONSTANT_CONVERSION = YES;
				CLANG_WARN_DEPRECATED_OBJC_IMPLEMENTATIONS = YES;
				CLANG_WARN_DIRECT_OBJC_ISA_USAGE = YES_ERROR;
				CLANG_WARN_DOCUMENTATION_COMMENTS = YES;
				CLANG_WARN_EMPTY_BODY = YES;
				CLANG_WARN_ENUM_CONVERSION = YES;
				CLANG_WARN_INFINITE_RECURSION = YES;
				CLANG_WARN_INT_CONVERSION = YES;
				CLANG_WARN_NON_LITERAL_NULL_CONVERSION = YES;
				CLANG_WARN_OBJC_IMPLICIT_RETAIN_SELF = YES;
				CLANG_WARN_OBJC_LITERAL_CONVERSION = YES;
				CLANG_WARN_OBJC_ROOT_CLASS = YES_ERROR;
				CLANG_WARN_QUOTED_INCLUDE_IN_FRAMEWORK_HEADER = YES;
				CLANG_WARN_RANGE_LOOP_ANALYSIS = YES;
				CLANG_WARN_STRICT_PROTOTYPES = YES;
				CLANG_WARN_SUSPICIOUS_MOVE = YES;
				CLANG_WARN_UNGUARDED_AVAILABILITY = YES_AGGRESSIVE;
				CLANG_WARN_UNREACHABLE_CODE = YES;
				CLANG_WARN__DUPLICATE_METHOD_MATCH = YES;
				COPY_PHASE_STRIP = NO;
				DEBUG_INFORMATION_FORMAT = "dwarf-with-dsym";
				ENABLE_NS_ASSERTIONS = NO;
				ENABLE_STRICT_OBJC_MSGSEND = YES;
				GCC_C_LANGUAGE_STANDARD = gnu11;
				GCC_NO_COMMON_BLOCKS = YES;
				GCC_PREPROCESSOR_DEFINITIONS = (
					"POD_CONFIGURATION_RELEASE=1",
					"$(inherited)",
				);
				GCC_WARN_64_TO_32_BIT_CONVERSION = YES;
				GCC_WARN_ABOUT_RETURN_TYPE = YES_ERROR;
				GCC_WARN_UNDECLARED_SELECTOR = YES;
				GCC_WARN_UNINITIALIZED_AUTOS = YES_AGGRESSIVE;
				GCC_WARN_UNUSED_FUNCTION = YES;
				GCC_WARN_UNUSED_VARIABLE = YES;
				IPHONEOS_DEPLOYMENT_TARGET = 11.0;
				MTL_ENABLE_DEBUG_INFO = NO;
				MTL_FAST_MATH = YES;
				PRODUCT_NAME = "$(TARGET_NAME)";
				STRIP_INSTALLED_PRODUCT = NO;
				SWIFT_OPTIMIZATION_LEVEL = "-Owholemodule";
				SWIFT_VERSION = 5.0;
				SYMROOT = "${SRCROOT}/../build";
			};
			name = Release;
		};
		A373DEAFD709E6A0627F163C3DA7D10B /* Release */ = {
			isa = XCBuildConfiguration;
			baseConfigurationReference = 090C91DDE4DD3587F0C4B2B0B4BCACD6 /* EasyAlert.release.xcconfig */;
			buildSettings = {
				ARCHS = "$(ARCHS_STANDARD_64_BIT)";
				CLANG_ENABLE_OBJC_WEAK = NO;
				"CODE_SIGN_IDENTITY[sdk=appletvos*]" = "";
				"CODE_SIGN_IDENTITY[sdk=iphoneos*]" = "";
				"CODE_SIGN_IDENTITY[sdk=watchos*]" = "";
				CURRENT_PROJECT_VERSION = 1;
				DEFINES_MODULE = YES;
				DYLIB_COMPATIBILITY_VERSION = 1;
				DYLIB_CURRENT_VERSION = 1;
				DYLIB_INSTALL_NAME_BASE = "@rpath";
				GCC_PREFIX_HEADER = "Target Support Files/EasyAlert/EasyAlert-prefix.pch";
				INFOPLIST_FILE = "Target Support Files/EasyAlert/EasyAlert-Info.plist";
				INSTALL_PATH = "$(LOCAL_LIBRARY_DIR)/Frameworks";
				IPHONEOS_DEPLOYMENT_TARGET = 11.0;
				LD_RUNPATH_SEARCH_PATHS = "$(inherited) @executable_path/Frameworks @loader_path/Frameworks";
				MODULEMAP_FILE = "Target Support Files/EasyAlert/EasyAlert.modulemap";
				PRODUCT_MODULE_NAME = EasyAlert;
				PRODUCT_NAME = EasyAlert;
				SDKROOT = iphoneos;
				SKIP_INSTALL = YES;
				SWIFT_ACTIVE_COMPILATION_CONDITIONS = "$(inherited) ";
				SWIFT_VERSION = 5.7;
				TARGETED_DEVICE_FAMILY = "1,2";
				VALIDATE_PRODUCT = YES;
				VERSIONING_SYSTEM = "apple-generic";
				VERSION_INFO_PREFIX = "";
			};
			name = Release;
		};
		B4EFE046ACF8F37157F6E322C7FCFC28 /* Debug */ = {
			isa = XCBuildConfiguration;
			buildSettings = {
				ALWAYS_SEARCH_USER_PATHS = NO;
				CLANG_ANALYZER_LOCALIZABILITY_NONLOCALIZED = YES;
				CLANG_ANALYZER_NONNULL = YES;
				CLANG_ANALYZER_NUMBER_OBJECT_CONVERSION = YES_AGGRESSIVE;
				CLANG_CXX_LANGUAGE_STANDARD = "gnu++14";
				CLANG_CXX_LIBRARY = "libc++";
				CLANG_ENABLE_MODULES = YES;
				CLANG_ENABLE_OBJC_ARC = YES;
				CLANG_ENABLE_OBJC_WEAK = YES;
				CLANG_WARN_BLOCK_CAPTURE_AUTORELEASING = YES;
				CLANG_WARN_BOOL_CONVERSION = YES;
				CLANG_WARN_COMMA = YES;
				CLANG_WARN_CONSTANT_CONVERSION = YES;
				CLANG_WARN_DEPRECATED_OBJC_IMPLEMENTATIONS = YES;
				CLANG_WARN_DIRECT_OBJC_ISA_USAGE = YES_ERROR;
				CLANG_WARN_DOCUMENTATION_COMMENTS = YES;
				CLANG_WARN_EMPTY_BODY = YES;
				CLANG_WARN_ENUM_CONVERSION = YES;
				CLANG_WARN_INFINITE_RECURSION = YES;
				CLANG_WARN_INT_CONVERSION = YES;
				CLANG_WARN_NON_LITERAL_NULL_CONVERSION = YES;
				CLANG_WARN_OBJC_IMPLICIT_RETAIN_SELF = YES;
				CLANG_WARN_OBJC_LITERAL_CONVERSION = YES;
				CLANG_WARN_OBJC_ROOT_CLASS = YES_ERROR;
				CLANG_WARN_QUOTED_INCLUDE_IN_FRAMEWORK_HEADER = YES;
				CLANG_WARN_RANGE_LOOP_ANALYSIS = YES;
				CLANG_WARN_STRICT_PROTOTYPES = YES;
				CLANG_WARN_SUSPICIOUS_MOVE = YES;
				CLANG_WARN_UNGUARDED_AVAILABILITY = YES_AGGRESSIVE;
				CLANG_WARN_UNREACHABLE_CODE = YES;
				CLANG_WARN__DUPLICATE_METHOD_MATCH = YES;
				COPY_PHASE_STRIP = NO;
				DEBUG_INFORMATION_FORMAT = dwarf;
				ENABLE_STRICT_OBJC_MSGSEND = YES;
				ENABLE_TESTABILITY = YES;
				GCC_C_LANGUAGE_STANDARD = gnu11;
				GCC_DYNAMIC_NO_PIC = NO;
				GCC_NO_COMMON_BLOCKS = YES;
				GCC_OPTIMIZATION_LEVEL = 0;
				GCC_PREPROCESSOR_DEFINITIONS = (
					"POD_CONFIGURATION_DEBUG=1",
					"DEBUG=1",
					"$(inherited)",
				);
				GCC_WARN_64_TO_32_BIT_CONVERSION = YES;
				GCC_WARN_ABOUT_RETURN_TYPE = YES_ERROR;
				GCC_WARN_UNDECLARED_SELECTOR = YES;
				GCC_WARN_UNINITIALIZED_AUTOS = YES_AGGRESSIVE;
				GCC_WARN_UNUSED_FUNCTION = YES;
				GCC_WARN_UNUSED_VARIABLE = YES;
				IPHONEOS_DEPLOYMENT_TARGET = 11.0;
				MTL_ENABLE_DEBUG_INFO = INCLUDE_SOURCE;
				MTL_FAST_MATH = YES;
				ONLY_ACTIVE_ARCH = YES;
				PRODUCT_NAME = "$(TARGET_NAME)";
				STRIP_INSTALLED_PRODUCT = NO;
				SWIFT_ACTIVE_COMPILATION_CONDITIONS = DEBUG;
				SWIFT_OPTIMIZATION_LEVEL = "-Onone";
				SWIFT_VERSION = 5.0;
				SYMROOT = "${SRCROOT}/../build";
			};
			name = Debug;
		};
		D5000CDAE0665914C825E5A57634DD6D /* Debug */ = {
			isa = XCBuildConfiguration;
			baseConfigurationReference = 2406F114B8E2709BCE8D2CF2BC0420E9 /* EasyAlert.debug.xcconfig */;
			buildSettings = {
				ARCHS = "$(ARCHS_STANDARD_64_BIT)";
				CLANG_ENABLE_OBJC_WEAK = NO;
				"CODE_SIGN_IDENTITY[sdk=appletvos*]" = "";
				"CODE_SIGN_IDENTITY[sdk=iphoneos*]" = "";
				"CODE_SIGN_IDENTITY[sdk=watchos*]" = "";
				CURRENT_PROJECT_VERSION = 1;
				DEFINES_MODULE = YES;
				DYLIB_COMPATIBILITY_VERSION = 1;
				DYLIB_CURRENT_VERSION = 1;
				DYLIB_INSTALL_NAME_BASE = "@rpath";
				GCC_PREFIX_HEADER = "Target Support Files/EasyAlert/EasyAlert-prefix.pch";
				INFOPLIST_FILE = "Target Support Files/EasyAlert/EasyAlert-Info.plist";
				INSTALL_PATH = "$(LOCAL_LIBRARY_DIR)/Frameworks";
				IPHONEOS_DEPLOYMENT_TARGET = 11.0;
				LD_RUNPATH_SEARCH_PATHS = "$(inherited) @executable_path/Frameworks @loader_path/Frameworks";
				MODULEMAP_FILE = "Target Support Files/EasyAlert/EasyAlert.modulemap";
				PRODUCT_MODULE_NAME = EasyAlert;
				PRODUCT_NAME = EasyAlert;
				SDKROOT = iphoneos;
				SKIP_INSTALL = YES;
				SWIFT_ACTIVE_COMPILATION_CONDITIONS = "$(inherited) ";
				SWIFT_VERSION = 5.7;
				TARGETED_DEVICE_FAMILY = "1,2";
				VERSIONING_SYSTEM = "apple-generic";
				VERSION_INFO_PREFIX = "";
			};
			name = Debug;
		};
/* End XCBuildConfiguration section */

/* Begin XCConfigurationList section */
		4821239608C13582E20E6DA73FD5F1F9 /* Build configuration list for PBXProject "Pods" */ = {
			isa = XCConfigurationList;
			buildConfigurations = (
				B4EFE046ACF8F37157F6E322C7FCFC28 /* Debug */,
				903A0004D3E6651EFD5D2E16214D101B /* Release */,
			);
			defaultConfigurationIsVisible = 0;
			defaultConfigurationName = Release;
		};
		5B8A66D8AC97333BE61C2CB76B5679D6 /* Build configuration list for PBXNativeTarget "EasyAlert" */ = {
			isa = XCConfigurationList;
			buildConfigurations = (
				D5000CDAE0665914C825E5A57634DD6D /* Debug */,
				A373DEAFD709E6A0627F163C3DA7D10B /* Release */,
			);
			defaultConfigurationIsVisible = 0;
			defaultConfigurationName = Release;
		};
		7536846A4ABEDBB60F1FB4011615F293 /* Build configuration list for PBXNativeTarget "Pods-EasyAlert_Tests" */ = {
			isa = XCConfigurationList;
			buildConfigurations = (
				57B8C610CAA276444454CB2CBC8DEB9F /* Debug */,
				75D85ABD2314F140615443C69809ABF2 /* Release */,
			);
			defaultConfigurationIsVisible = 0;
			defaultConfigurationName = Release;
		};
		F5A0880005D08C252957260BB5776A45 /* Build configuration list for PBXNativeTarget "Pods-EasyAlert_Example" */ = {
			isa = XCConfigurationList;
			buildConfigurations = (
				3E73B87A4A7CFB78B14134C85DA2CDE9 /* Debug */,
				09C9504B7CB156770993CD3B658F87C2 /* Release */,
			);
			defaultConfigurationIsVisible = 0;
			defaultConfigurationName = Release;
		};
/* End XCConfigurationList section */
	};
	rootObject = BFDFE7DC352907FC980B868725387E98 /* Project object */;
}<|MERGE_RESOLUTION|>--- conflicted
+++ resolved
@@ -7,222 +7,163 @@
 	objects = {
 
 /* Begin PBXBuildFile section */
-<<<<<<< HEAD
-		03F3A1F9C0E75126F1F2ACEB48500376 /* Toast.swift in Sources */ = {isa = PBXBuildFile; fileRef = DA51687DF1CB03D36EE010B4E9EAC640 /* Toast.swift */; };
-		0B0B1CD6295579B100D2D81D /* AlertWindow.swift in Sources */ = {isa = PBXBuildFile; fileRef = 0B0B1CD5295579B100D2D81D /* AlertWindow.swift */; };
-		0E1260D7DAE9930BFABF55D169DBC9B3 /* ActionRepresentationSequenceView.swift in Sources */ = {isa = PBXBuildFile; fileRef = B3F88B1A5962A8766E562B0979F6B259 /* ActionRepresentationSequenceView.swift */; };
-		0E76B74B0BB125EC82902EC3DC16F7D7 /* Alertble.swift in Sources */ = {isa = PBXBuildFile; fileRef = D2C7924F0F8374D3000486760482962D /* Alertble.swift */; };
-		129F394D2F24D2228F4D7171D7C70D19 /* AlertDismissible.swift in Sources */ = {isa = PBXBuildFile; fileRef = 912D09FDF56106B7A8A66723CFDFAA85 /* AlertDismissible.swift */; };
-		19ABAC4A7ECE56D6EEDD99BAF22EF3B1 /* BlurEffectView.swift in Sources */ = {isa = PBXBuildFile; fileRef = E1E6DA1D0D6E2E334CE062CCC97AF428 /* BlurEffectView.swift */; };
-		1A093B4EF888372C30324E5CB1A8A11F /* MessageAlertTitleAndMessage.swift in Sources */ = {isa = PBXBuildFile; fileRef = BA292B8735C08581B657FD6B8A3A5B67 /* MessageAlertTitleAndMessage.swift */; };
-		21CF4D76D06B398A190E1247A3EED833 /* ActionAlertbleConfigurable.swift in Sources */ = {isa = PBXBuildFile; fileRef = 8219579DF8BC969BC2D86E662CFB9A2B /* ActionAlertbleConfigurable.swift */; };
-		248DE4168D102F27D50564E1F75D37ED /* Sheet.swift in Sources */ = {isa = PBXBuildFile; fileRef = 75B32C4B28A46E7394E51CDDF5C809BA /* Sheet.swift */; };
-		2FD6B89F415936F2A5A51E01F94D73E7 /* ActionLayoutable.swift in Sources */ = {isa = PBXBuildFile; fileRef = F2225BFBF5A7D13FE07413B79A101960 /* ActionLayoutable.swift */; };
-		376C190E0EF3DFB7D0879E0693D3F6CC /* SheetActionLayout.swift in Sources */ = {isa = PBXBuildFile; fileRef = 6671A89C89979049A11CACD81E25C1C1 /* SheetActionLayout.swift */; };
-=======
-		00D76AF34874ABE8740203CD5101E37B /* Action.swift in Sources */ = {isa = PBXBuildFile; fileRef = DDD2A182B13D8BA1660EC015885F3EDF /* Action.swift */; };
-		02D6AA6D26789147BE95038337D1C809 /* DimmingView.swift in Sources */ = {isa = PBXBuildFile; fileRef = 6FCCCC3440BB97564B058C02E2CEF4CB /* DimmingView.swift */; };
-		0C9D09DBCF1050DAD394C6598828F176 /* ToastAlert.swift in Sources */ = {isa = PBXBuildFile; fileRef = A0FD181EC5D16D3856D3188A2C288B34 /* ToastAlert.swift */; };
-		0EBFE2B4178730F73878375D0EE9491A /* MessageAlertTitleAndMessage.swift in Sources */ = {isa = PBXBuildFile; fileRef = 1D72C83D3AAC352C7D45CC44B801E67C /* MessageAlertTitleAndMessage.swift */; };
-		0F44FFDA490CF01863E0485F530BBE1B /* AlertViewController.swift in Sources */ = {isa = PBXBuildFile; fileRef = 7E2782E47D27851D7A56BBC96E209EC2 /* AlertViewController.swift */; };
-		0FE7F45902B0BF322EF9218837683105 /* UIView+EasyAlert.swift in Sources */ = {isa = PBXBuildFile; fileRef = AE960942CAF20A386509882A2314486A /* UIView+EasyAlert.swift */; };
-		1E5C2A12780E2C30CB115DF3D1D0BAEA /* TransitionCoordinator.swift in Sources */ = {isa = PBXBuildFile; fileRef = ED44B608F68DFE618FCDB9D9D4B1F405 /* TransitionCoordinator.swift */; };
-		21635B9DB1F0153D01B5410AF588D8BB /* MessageAlertConfiguration.swift in Sources */ = {isa = PBXBuildFile; fileRef = 67519E596FAB30AA0C374C3C5E0043FD /* MessageAlertConfiguration.swift */; };
-		2370DDF99E7C83C4B6998AA09FC4E89F /* ToastTransitionCoordinator.swift in Sources */ = {isa = PBXBuildFile; fileRef = 070AE7C05F81C914A54E5AFBF98BEA55 /* ToastTransitionCoordinator.swift */; };
-		2766D9B94595F25E5D526539F3381024 /* Proxy.swift in Sources */ = {isa = PBXBuildFile; fileRef = C0AD49E360C273090F6ED095E8CC98A0 /* Proxy.swift */; };
-		331BA6240A24B321FBD8B180201E86CB /* ActionVibrantSeparatorView.swift in Sources */ = {isa = PBXBuildFile; fileRef = 4C07C2891EAB0AD6A8B097FC3F5C3A13 /* ActionVibrantSeparatorView.swift */; };
-		332ACF5F8D1FC47A5B1FF62533B62620 /* ActionSheet.swift in Sources */ = {isa = PBXBuildFile; fileRef = A4BDF3E64BC9A2371D1E0C4D3EF07F02 /* ActionSheet.swift */; };
->>>>>>> ad41660c
+		0135CBF3A3F88200887233BD53CB0473 /* AlertCallback.swift in Sources */ = {isa = PBXBuildFile; fileRef = 0958EF0AE6626FE6B286830C07303204 /* AlertCallback.swift */; };
+		04C372930B9157B16E4399BE48D33D8C /* AlertCustomizable.swift in Sources */ = {isa = PBXBuildFile; fileRef = 7CCE3DADE3304115B0B07824CCF052CD /* AlertCustomizable.swift */; };
+		10D7573DB6CC43F9A303D3936AEFB7E9 /* UIView+EasyAlert.swift in Sources */ = {isa = PBXBuildFile; fileRef = 543C970A53A53046A5F296E9A2301EFA /* UIView+EasyAlert.swift */; };
+		1235094999ED1B47354554F3F69A9F82 /* AlertActionLayout.swift in Sources */ = {isa = PBXBuildFile; fileRef = D052AAE1842BAB4B0F62E3D3EDBE4627 /* AlertActionLayout.swift */; };
+		17CD9E4CA310F4C436B4B14885F11BC6 /* ActionSheetCancelBackgroundView.swift in Sources */ = {isa = PBXBuildFile; fileRef = 6BEDE29A2867A4B1B10C53BC4D0F81C5 /* ActionSheetCancelBackgroundView.swift */; };
+		1AEAE66E80E758F3B44858A7819CC544 /* ActionView.swift in Sources */ = {isa = PBXBuildFile; fileRef = 81B31C9CF729919A5C44E20EB5BD9A66 /* ActionView.swift */; };
+		1CC111D3368C6F303C00A864B1037DC6 /* ActionAlertble.swift in Sources */ = {isa = PBXBuildFile; fileRef = 5707343F829D677B39F1C0EF0CE6EDFC /* ActionAlertble.swift */; };
+		32AD0772A5AFF0D6F4A443E3970EB08C /* SheetTransitionCoordinator.swift in Sources */ = {isa = PBXBuildFile; fileRef = 41677E39A6B47AFE148E230BCE044953 /* SheetTransitionCoordinator.swift */; };
+		346BA06C9FE7279A3AA7EC1BFF5BA995 /* Action.swift in Sources */ = {isa = PBXBuildFile; fileRef = BDC9436BF94BA6D34A2A9916EDD64C04 /* Action.swift */; };
 		3D99710572C0744363A89D02BE1BD130 /* Foundation.framework in Frameworks */ = {isa = PBXBuildFile; fileRef = 73010CC983E3809BECEE5348DA1BB8C6 /* Foundation.framework */; };
-		45F8FF07E39FEE01213BA31F7A9B41E0 /* Foundation.framework in Frameworks */ = {isa = PBXBuildFile; fileRef = 73010CC983E3809BECEE5348DA1BB8C6 /* Foundation.framework */; };
+		3D9AE0C50C6A5AD0FED15D6CB75F7664 /* ActionSeparatableSequenceView.swift in Sources */ = {isa = PBXBuildFile; fileRef = 0E9CF12615E48B803C8BCEC1BAB64F3C /* ActionSeparatableSequenceView.swift */; };
+		3F134E76144C654C64CBCD524499E3BF /* ActionSheet.swift in Sources */ = {isa = PBXBuildFile; fileRef = A4BDF3E64BC9A2371D1E0C4D3EF07F02 /* ActionSheet.swift */; };
+		4526E467F935FE0C74287DBF0AD76777 /* EasyAlert-umbrella.h in Headers */ = {isa = PBXBuildFile; fileRef = 8D18DB4BC6B5B7693A2C3B8A9F821E5C /* EasyAlert-umbrella.h */; settings = {ATTRIBUTES = (Public, ); }; };
 		46E53E4A8CD83A7B989AB917F0E6B097 /* Pods-EasyAlert_Tests-dummy.m in Sources */ = {isa = PBXBuildFile; fileRef = 7A707E92249B3AB369DBA9E328DC494C /* Pods-EasyAlert_Tests-dummy.m */; };
-<<<<<<< HEAD
-		485864EA8BAC548056824D491C347E7E /* AlertCallback.swift in Sources */ = {isa = PBXBuildFile; fileRef = 29DFE6968E5D232A81AEF09D719DF99A /* AlertCallback.swift */; };
-		5E744A8A3129E8015C9B9AA305AFA83C /* AlertActionLayout.swift in Sources */ = {isa = PBXBuildFile; fileRef = 8A8F2862F739C959FA3C607A6E5C4AFF /* AlertActionLayout.swift */; };
-		5F2787695777F12803EE298C62DF4102 /* EasyAlert-dummy.m in Sources */ = {isa = PBXBuildFile; fileRef = 7F02DB5870AC0286635360382D6C874E /* EasyAlert-dummy.m */; };
-		5FA360EB01008DC165B7EF4A6FD2D4B3 /* AlertTapTarget.swift in Sources */ = {isa = PBXBuildFile; fileRef = 207D24F2659F59576085A2C3DF81B353 /* AlertTapTarget.swift */; };
-		60F517E44F179126112A32654F8437DD /* ActionAlert.swift in Sources */ = {isa = PBXBuildFile; fileRef = C8B2105F76BD26AA78C6A5FB65F62942 /* ActionAlert.swift */; };
-		651793B9332CC8D8E2D83A9C245D62D3 /* ToastAlert.swift in Sources */ = {isa = PBXBuildFile; fileRef = 4EFC19D09BC4AFE067B6B1A708FFC9F0 /* ToastAlert.swift */; };
-		674BEBA7BF4A519621F3978FD6863B94 /* MessageAlert.swift in Sources */ = {isa = PBXBuildFile; fileRef = CF338FFA08A636FE9FABFAAFE3062F95 /* MessageAlert.swift */; };
-		6A131DE404E543B4BCF87AF709200E30 /* ActionSheetCancelBackgroundView.swift in Sources */ = {isa = PBXBuildFile; fileRef = 0C2C3F8CDD97A3E3C63B0BB44ED4B613 /* ActionSheetCancelBackgroundView.swift */; };
-		6C42C3CE83631F233587800873B6648D /* Alert.swift in Sources */ = {isa = PBXBuildFile; fileRef = F24D65FE438EDBD73791B0E24F2DD126 /* Alert.swift */; };
-		75B4D0DF5D4C1BCF9A4741EBF7D8186B /* TransitionCoordinator.swift in Sources */ = {isa = PBXBuildFile; fileRef = 6B19E9AC25CA74CE048ECE570846DB21 /* TransitionCoordinator.swift */; };
-=======
-		4A17D8F707CFB9F039C0438E00D516DE /* DimmingKnockoutBackdropView.swift in Sources */ = {isa = PBXBuildFile; fileRef = AD62BC8F888BE954FA95C9B3B0E0A6C2 /* DimmingKnockoutBackdropView.swift */; };
-		5010027EB4804B37BA2AAD6C0BDDFEDE /* ActionView.swift in Sources */ = {isa = PBXBuildFile; fileRef = 10EBE3B20B21FBE965559345E46A0B1D /* ActionView.swift */; };
-		53E10AD5800A11B82AEF64F2389C7B2D /* AlertDismissible.swift in Sources */ = {isa = PBXBuildFile; fileRef = 61ACC6F28CD713E3B18F0E61BC69C54A /* AlertDismissible.swift */; };
-		5D56F4A61327F05599D37AD6815FE7C5 /* ActionAlert.swift in Sources */ = {isa = PBXBuildFile; fileRef = F7C44AA5640A8DC7605A38306B8C553E /* ActionAlert.swift */; };
-		5F78EBB9B064382846CC021F41EE5041 /* AlertActionLayout.swift in Sources */ = {isa = PBXBuildFile; fileRef = D052AAE1842BAB4B0F62E3D3EDBE4627 /* AlertActionLayout.swift */; };
-		6150E28815F528796AA455139EC8B3E9 /* SheetActionLayout.swift in Sources */ = {isa = PBXBuildFile; fileRef = 441A03F45860DDAFE36DE00E2EBAD153 /* SheetActionLayout.swift */; };
-		687758BDE43DC6FE4BF2CD2A176818AA /* SheetTransitionCoordinator.swift in Sources */ = {isa = PBXBuildFile; fileRef = 41677E39A6B47AFE148E230BCE044953 /* SheetTransitionCoordinator.swift */; };
-		6B9FB1A97A6B8C4D7EFA8727FA5DC290 /* Sheet.swift in Sources */ = {isa = PBXBuildFile; fileRef = 3BF51BBD78FEB4B72975E3F4424715C4 /* Sheet.swift */; };
-		6F8EC1A3851560C77DAE7E059D54D026 /* Toast.swift in Sources */ = {isa = PBXBuildFile; fileRef = 6649E277AA4FBDBCF6BBD7094A5DF547 /* Toast.swift */; };
-		7A1FB10F1B79800AB4E59B19B97A2439 /* ActionAlertble.swift in Sources */ = {isa = PBXBuildFile; fileRef = 5707343F829D677B39F1C0EF0CE6EDFC /* ActionAlertble.swift */; };
-		7AA80D1522377DA8E2EF3E91D3C9D228 /* Alertble+Conveniences.swift in Sources */ = {isa = PBXBuildFile; fileRef = 87DD8FB46B244D7BF8AAC1F188C205F0 /* Alertble+Conveniences.swift */; };
-		7B146E92306FBB0194B6C99EDA3EE16D /* NotificationToken.swift in Sources */ = {isa = PBXBuildFile; fileRef = F1416965E696091A223A3A7442939377 /* NotificationToken.swift */; };
->>>>>>> ad41660c
+		4EB0614A4ED45AA669D8EBC963726A8C /* TransitionCoordinator.swift in Sources */ = {isa = PBXBuildFile; fileRef = 3CD148E666867742A742E62421DDA5DB /* TransitionCoordinator.swift */; };
+		5101F6C54199C5C7E6EE2AECE23C8FF6 /* ActionLayoutable.swift in Sources */ = {isa = PBXBuildFile; fileRef = 9C4D9E44195CEA0A57E0391629D54214 /* ActionLayoutable.swift */; };
+		55D29FDD43C276A1397AC6DEC19EA4FE /* BlurEffectView.swift in Sources */ = {isa = PBXBuildFile; fileRef = 6E8E1008F798118F3E77BB7825E463FF /* BlurEffectView.swift */; };
+		62A1970CF14DA92B57D931508AE4837F /* SheetActionLayout.swift in Sources */ = {isa = PBXBuildFile; fileRef = 441A03F45860DDAFE36DE00E2EBAD153 /* SheetActionLayout.swift */; };
+		6708D22DF8613D39CA154555B60B5C23 /* ActionRepresentationSequenceView.swift in Sources */ = {isa = PBXBuildFile; fileRef = B5852027494EC666358B460ABFD0E958 /* ActionRepresentationSequenceView.swift */; };
+		6CB4997E21F937032267C01312483E70 /* TransitionCoordinatorActionGroupDecorator.swift in Sources */ = {isa = PBXBuildFile; fileRef = 2900C654661B1B6FBC926AF45CB0B220 /* TransitionCoordinatorActionGroupDecorator.swift */; };
+		71808AD59B9910EF6BB50ACC5BDC6BA1 /* Foundation.framework in Frameworks */ = {isa = PBXBuildFile; fileRef = 73010CC983E3809BECEE5348DA1BB8C6 /* Foundation.framework */; };
+		732AD87AB8C0B49AC7CDF325B23BFCA2 /* KeyboardResponsiveView.swift in Sources */ = {isa = PBXBuildFile; fileRef = 7F2EF028EC0AF9BB9BE7F0C0A1191E61 /* KeyboardResponsiveView.swift */; };
+		74E0147BAC281A2E53870F03C24F8237 /* EasyAlert-dummy.m in Sources */ = {isa = PBXBuildFile; fileRef = E4D76021A43C12EBDEC642C21E2683D0 /* EasyAlert-dummy.m */; };
+		78108AAE1A2F2F92B10E4758666C9EE4 /* ActionAlert.swift in Sources */ = {isa = PBXBuildFile; fileRef = F7C44AA5640A8DC7605A38306B8C553E /* ActionAlert.swift */; };
 		7B82DDEC09F9546B31E207F4FE673C3C /* Pods-EasyAlert_Example-umbrella.h in Headers */ = {isa = PBXBuildFile; fileRef = A925329B8D2E69FBFEF9BB98FE18CF8A /* Pods-EasyAlert_Example-umbrella.h */; settings = {ATTRIBUTES = (Public, ); }; };
-		7C7B731F70E29103603F74EE7B40765D /* ActionSheetContainerView.swift in Sources */ = {isa = PBXBuildFile; fileRef = 8CBC290061B8B69054DBC3ED0C59E75D /* ActionSheetContainerView.swift */; };
-		7CEE8145DDBB117642557E28E9C6FDE9 /* AlertCallback.swift in Sources */ = {isa = PBXBuildFile; fileRef = 32CD9593AEBFC03DD91FCAA692DD3FBC /* AlertCallback.swift */; };
-		7E719DB2304F742740B81CA2B20B1AB1 /* Alert.swift in Sources */ = {isa = PBXBuildFile; fileRef = 6EF551F2662D5196853D6C01AFC38D88 /* Alert.swift */; };
-		82BCF2E3FF3CE4BEB684082B304AF5AF /* AlertCustomizable.swift in Sources */ = {isa = PBXBuildFile; fileRef = 62261D582B9C3571C4B4064B9FE5D2DE /* AlertCustomizable.swift */; };
-		8588489819555B4630AE633AEFEA01F7 /* MessageAlert.swift in Sources */ = {isa = PBXBuildFile; fileRef = 0DB85BD128E7B930F413CD62BD56C107 /* MessageAlert.swift */; };
-		901D54B20A8A5734361B9A8203664678 /* EasyAlert-umbrella.h in Headers */ = {isa = PBXBuildFile; fileRef = 8D18DB4BC6B5B7693A2C3B8A9F821E5C /* EasyAlert-umbrella.h */; settings = {ATTRIBUTES = (Public, ); }; };
-		929B585FF83778039C8BB288992201B3 /* KeyboardResponsiveView.swift in Sources */ = {isa = PBXBuildFile; fileRef = 1D0C359AE15FA876F911BDA304811E46 /* KeyboardResponsiveView.swift */; };
-		929EC493F8EB9A49ABA938BDB7C674DB /* TransitionCoordinatorActionGroupDecorator.swift in Sources */ = {isa = PBXBuildFile; fileRef = 2900C654661B1B6FBC926AF45CB0B220 /* TransitionCoordinatorActionGroupDecorator.swift */; };
-		92E487893955747A3F39BF34AAE0D81C /* ActionAlertbleConfigurable.swift in Sources */ = {isa = PBXBuildFile; fileRef = EBAA02B88EDA29EB322391A853AA9570 /* ActionAlertbleConfigurable.swift */; };
-		978AAAA14CA27BE030BC7B4E78A0F1BE /* ActionLayoutable.swift in Sources */ = {isa = PBXBuildFile; fileRef = 04B7724F2C338C665780647CA81EA3EF /* ActionLayoutable.swift */; };
-		98297305C0585B3B876C7ECCFEE652BC /* ActionCustomViewRepresentationView.swift in Sources */ = {isa = PBXBuildFile; fileRef = 687EDAA8EC687A271A07B4CA91611089 /* ActionCustomViewRepresentationView.swift */; };
-		996E9021DDC1FF622613F445E6772C4E /* ActionRepresentationSequenceView.swift in Sources */ = {isa = PBXBuildFile; fileRef = 53E60EEDB5904358CFAEFA3B34D80F87 /* ActionRepresentationSequenceView.swift */; };
-		99FC9EE91D4C4B2433E325367C4066EF /* ActionSheetConfiguration.swift in Sources */ = {isa = PBXBuildFile; fileRef = 8AE4952FDBBF8583F421B2BDEB914BFF /* ActionSheetConfiguration.swift */; };
-		9F5102FE36C781959004053BF504FEFA /* AlertTapTarget.swift in Sources */ = {isa = PBXBuildFile; fileRef = 82E6E143A9D99AA1893182F646F76FD2 /* AlertTapTarget.swift */; };
-		9FC2444AF979BDD39925D399EA19EC9F /* BlurEffectView.swift in Sources */ = {isa = PBXBuildFile; fileRef = 851CEEE441FF1DB3F5D8484A9F41B0D0 /* BlurEffectView.swift */; };
-		A12ABD944C0A2291636D28DD32E71856 /* Alertble.swift in Sources */ = {isa = PBXBuildFile; fileRef = F0434854C39DA2F2713F8DB39BB88848 /* Alertble.swift */; };
-		B08AFC596FD280EB2CC8CC891533D31F /* ActionSeparatableSequenceView.swift in Sources */ = {isa = PBXBuildFile; fileRef = 2CF672F49291A888B278A6B18C576031 /* ActionSeparatableSequenceView.swift */; };
-		B9F9752462B513F25CFB6FF39E0ACF7C /* BackdropProvider.swift in Sources */ = {isa = PBXBuildFile; fileRef = C5F26BCFDA552D51B8FA6A289AB29F4E /* BackdropProvider.swift */; };
-		CEE7105E2E92BD9BB4777594E4503624 /* ActionAlertConfiguration.swift in Sources */ = {isa = PBXBuildFile; fileRef = A3A17179C40AB37006E8221B0A747F1C /* ActionAlertConfiguration.swift */; };
-		D42CF16146C1827AF633E51DB457A87F /* ActionSheetCancelBackgroundView.swift in Sources */ = {isa = PBXBuildFile; fileRef = 63D8D53A09607AD85931C85D418C68E2 /* ActionSheetCancelBackgroundView.swift */; };
+		7CB7C38D9CACF2C2C033FF4194D46E0B /* AlertWindow.swift in Sources */ = {isa = PBXBuildFile; fileRef = C33E722963B8B78BF3043560AB9CD0B6 /* AlertWindow.swift */; };
+		8350485E1146120EEEE68F0F607FF6FF /* Alertble+Conveniences.swift in Sources */ = {isa = PBXBuildFile; fileRef = 91D6F803EFC602FF29BD0EFD7860DAB3 /* Alertble+Conveniences.swift */; };
+		862FB41D1CCBA12BADCDED7015EB5A4E /* NotificationToken.swift in Sources */ = {isa = PBXBuildFile; fileRef = BDEF810FDE8176FFC009449594676353 /* NotificationToken.swift */; };
+		8BE724E3E8EA48E21AC29E5C475412E6 /* AlertDismissible.swift in Sources */ = {isa = PBXBuildFile; fileRef = 17FA81F2DDBCF8EBA5E13E994C7F9F6E /* AlertDismissible.swift */; };
+		8EF79F79BB7F0FE895ACEBB107B2A78D /* Sheet.swift in Sources */ = {isa = PBXBuildFile; fileRef = 3BF51BBD78FEB4B72975E3F4424715C4 /* Sheet.swift */; };
+		900DFF0C6931EA0AF7B1A20F4975D9D4 /* MessageAlert.swift in Sources */ = {isa = PBXBuildFile; fileRef = 0DB85BD128E7B930F413CD62BD56C107 /* MessageAlert.swift */; };
+		9159E25C6FCCA2CC642AD65E1599E28C /* AlertTransitionCoordinator.swift in Sources */ = {isa = PBXBuildFile; fileRef = D79B1FCDEBF34BDB79426670A7C5AA2B /* AlertTransitionCoordinator.swift */; };
+		96B94D644BB5BEC36CCBFCF09E3699F9 /* DimmingView.swift in Sources */ = {isa = PBXBuildFile; fileRef = 5CA5E999EFB48A1B237181E098414F27 /* DimmingView.swift */; };
+		96C95472EFFDC24DED6C627AE0083646 /* BackdropProvider.swift in Sources */ = {isa = PBXBuildFile; fileRef = 0659622731ED4C0DC748C8F238BDCB8F /* BackdropProvider.swift */; };
+		9725D29C75CBABCCD1D83CB67D782675 /* DimmingKnockoutBackdropView.swift in Sources */ = {isa = PBXBuildFile; fileRef = BA58493BDA5383C6C0E537DDBDB04107 /* DimmingKnockoutBackdropView.swift */; };
+		9971E535B7D57F0787355F3A48AA2A53 /* Toast.swift in Sources */ = {isa = PBXBuildFile; fileRef = 6649E277AA4FBDBCF6BBD7094A5DF547 /* Toast.swift */; };
+		99FC4517BA88A299B7C996BC6DF9846F /* AlertTapTarget.swift in Sources */ = {isa = PBXBuildFile; fileRef = 32F4519A41CE19874408C831C9061B48 /* AlertTapTarget.swift */; };
+		9A87307A70FB6D5122FAE67482823F59 /* MessageAlertTitleAndMessage.swift in Sources */ = {isa = PBXBuildFile; fileRef = 1D72C83D3AAC352C7D45CC44B801E67C /* MessageAlertTitleAndMessage.swift */; };
+		A3486CFA9028B7F8BD7AB0EFA056DF51 /* ActionAlertConfiguration.swift in Sources */ = {isa = PBXBuildFile; fileRef = A3A17179C40AB37006E8221B0A747F1C /* ActionAlertConfiguration.swift */; };
+		A8DAD81C2979DDE0AAABFDCAE5B4771C /* MessageAlertConfiguration.swift in Sources */ = {isa = PBXBuildFile; fileRef = 67519E596FAB30AA0C374C3C5E0043FD /* MessageAlertConfiguration.swift */; };
+		AD59A52D1E24825A3FAFC6232605F486 /* TitleAndMessage.swift in Sources */ = {isa = PBXBuildFile; fileRef = 625C4EF483CD47522F81434E2BFD025E /* TitleAndMessage.swift */; };
+		BDF6C1A17BC949B5FCA0DDC778C0A0FB /* ActionSheetConfiguration.swift in Sources */ = {isa = PBXBuildFile; fileRef = 8AE4952FDBBF8583F421B2BDEB914BFF /* ActionSheetConfiguration.swift */; };
+		C73CBFC8275FE5BB8FC5E51FFF77331A /* ActionSheetContainerView.swift in Sources */ = {isa = PBXBuildFile; fileRef = 8CBC290061B8B69054DBC3ED0C59E75D /* ActionSheetContainerView.swift */; };
+		D443688265F41742D8C6E234C8E72F8C /* ToastAlert.swift in Sources */ = {isa = PBXBuildFile; fileRef = A0FD181EC5D16D3856D3188A2C288B34 /* ToastAlert.swift */; };
+		D451B27DEA9432A943EAA0247EB76A85 /* ActionAlertbleConfigurable.swift in Sources */ = {isa = PBXBuildFile; fileRef = E1E7E872AF3DBD40508FBC5CDD433B32 /* ActionAlertbleConfigurable.swift */; };
+		D5BE41D83E1350082F4E057EEE801ED8 /* ActionVibrantSeparatorView.swift in Sources */ = {isa = PBXBuildFile; fileRef = A81896477999E841E46BED1253EA3ED3 /* ActionVibrantSeparatorView.swift */; };
+		D6B8E5C284746B3337775E76C0CB22D5 /* ActionCustomizable.swift in Sources */ = {isa = PBXBuildFile; fileRef = 293FB42CA46336DDDD2FB14D3953A95F /* ActionCustomizable.swift */; };
+		D716CD430101246B3BA8ADC08011D745 /* ActionGroupView.swift in Sources */ = {isa = PBXBuildFile; fileRef = 7E54455CDDFE12A4AEB837975711817B /* ActionGroupView.swift */; };
+		D9DFE30F278A36CDDCF14AB6628856F4 /* ToastTransitionCoordinator.swift in Sources */ = {isa = PBXBuildFile; fileRef = 070AE7C05F81C914A54E5AFBF98BEA55 /* ToastTransitionCoordinator.swift */; };
+		DF789299FAE561E6D552E0EB8B98A26D /* Alert.swift in Sources */ = {isa = PBXBuildFile; fileRef = 3CF3CD728EA275C52542E885799790CA /* Alert.swift */; };
 		E1433575C2462675713FA6D00A7B300E /* Pods-EasyAlert_Tests-umbrella.h in Headers */ = {isa = PBXBuildFile; fileRef = CE75B767C7344211A1AE813F07C27543 /* Pods-EasyAlert_Tests-umbrella.h */; settings = {ATTRIBUTES = (Public, ); }; };
 		EB4CB298C58B134126367A3F6DF35859 /* Foundation.framework in Frameworks */ = {isa = PBXBuildFile; fileRef = 73010CC983E3809BECEE5348DA1BB8C6 /* Foundation.framework */; };
-		EF20C566724D1AC8D29F03A65D4A9527 /* EasyAlert-dummy.m in Sources */ = {isa = PBXBuildFile; fileRef = E4D76021A43C12EBDEC642C21E2683D0 /* EasyAlert-dummy.m */; };
-		F4D7D59FEB4EB6086BF23FB1A2BBB7A6 /* TitleAndMessage.swift in Sources */ = {isa = PBXBuildFile; fileRef = 804B26A5C25390A6B6444A66ED492ED3 /* TitleAndMessage.swift */; };
+		EBCC8CB41BEF8D1D4394C55A1CF679D8 /* Proxy.swift in Sources */ = {isa = PBXBuildFile; fileRef = A757FB5D441B6E8E4F5009D5375C8DB8 /* Proxy.swift */; };
+		F0084CAE91E35177F939BFC436B093B2 /* ActionCustomViewRepresentationView.swift in Sources */ = {isa = PBXBuildFile; fileRef = 4741125488F8BDA6E5E3D6EA861852B4 /* ActionCustomViewRepresentationView.swift */; };
+		F3206EEF3598C4C2BFA8362EA08610C3 /* AlertViewController.swift in Sources */ = {isa = PBXBuildFile; fileRef = FE4923B252B62C593721EB5F5706839F /* AlertViewController.swift */; };
 		F63B8E3D66D4DEC455D805982A425B31 /* Pods-EasyAlert_Example-dummy.m in Sources */ = {isa = PBXBuildFile; fileRef = F9549E8F364DA2A1D27727AD74B93B6A /* Pods-EasyAlert_Example-dummy.m */; };
-		F9E73F806B02B0328FAC1DD2BD9F8C11 /* AlertTransitionCoordinator.swift in Sources */ = {isa = PBXBuildFile; fileRef = 78CD7B621E0889EE96DE14177D406885 /* AlertTransitionCoordinator.swift */; };
-		FA5DAA8F05A980AAF83EB125DBA507BB /* ActionGroupView.swift in Sources */ = {isa = PBXBuildFile; fileRef = 0235C293B9CE8101D750D088A6E83899 /* ActionGroupView.swift */; };
-		FDE76DE30885CBF9E378B9BB9CAE8F79 /* ActionCustomizable.swift in Sources */ = {isa = PBXBuildFile; fileRef = 0E079E6999742D2B08739484670E1943 /* ActionCustomizable.swift */; };
+		FD34150AE6D928A08EA4B72ECD46075B /* Alertble.swift in Sources */ = {isa = PBXBuildFile; fileRef = B4F698955DEDCCB46FD180D5F453136B /* Alertble.swift */; };
 /* End PBXBuildFile section */
 
 /* Begin PBXContainerItemProxy section */
-		71BDF84C17D1D1FD52FCD9B53904D6E1 /* PBXContainerItemProxy */ = {
+		3CF1A55A8EB45B6724DAB80BB83B0FE6 /* PBXContainerItemProxy */ = {
+			isa = PBXContainerItemProxy;
+			containerPortal = BFDFE7DC352907FC980B868725387E98 /* Project object */;
+			proxyType = 1;
+			remoteGlobalIDString = 46E218687B29B09EE98AD83FA2DB15E2;
+			remoteInfo = EasyAlert;
+		};
+		6E7901D6A702050FD074D79199B0CC42 /* PBXContainerItemProxy */ = {
 			isa = PBXContainerItemProxy;
 			containerPortal = BFDFE7DC352907FC980B868725387E98 /* Project object */;
 			proxyType = 1;
 			remoteGlobalIDString = 1347C0721B72551EF426046292741CDA;
 			remoteInfo = "Pods-EasyAlert_Example";
 		};
-		9FCC91CA481CE16A48EA2E71B4496394 /* PBXContainerItemProxy */ = {
-			isa = PBXContainerItemProxy;
-			containerPortal = BFDFE7DC352907FC980B868725387E98 /* Project object */;
-			proxyType = 1;
-			remoteGlobalIDString = 46E218687B29B09EE98AD83FA2DB15E2;
-			remoteInfo = EasyAlert;
-		};
 /* End PBXContainerItemProxy section */
 
 /* Begin PBXFileReference section */
-<<<<<<< HEAD
-		09575F28B931968F24768CC7D047B525 /* Proxy.swift */ = {isa = PBXFileReference; includeInIndex = 1; lastKnownFileType = sourcecode.swift; path = Proxy.swift; sourceTree = "<group>"; };
-		0B0B1CD5295579B100D2D81D /* AlertWindow.swift */ = {isa = PBXFileReference; lastKnownFileType = sourcecode.swift; path = AlertWindow.swift; sourceTree = "<group>"; };
-		0C2C3F8CDD97A3E3C63B0BB44ED4B613 /* ActionSheetCancelBackgroundView.swift */ = {isa = PBXFileReference; includeInIndex = 1; lastKnownFileType = sourcecode.swift; path = ActionSheetCancelBackgroundView.swift; sourceTree = "<group>"; };
-		0FB11108672E78D0E0D18028854E74C8 /* ActionAlertConfiguration.swift */ = {isa = PBXFileReference; includeInIndex = 1; lastKnownFileType = sourcecode.swift; path = ActionAlertConfiguration.swift; sourceTree = "<group>"; };
-		199BC5B6B9D3159402ED659BFA09844D /* ActionSheetConfiguration.swift */ = {isa = PBXFileReference; includeInIndex = 1; lastKnownFileType = sourcecode.swift; path = ActionSheetConfiguration.swift; sourceTree = "<group>"; };
-		207D24F2659F59576085A2C3DF81B353 /* AlertTapTarget.swift */ = {isa = PBXFileReference; includeInIndex = 1; lastKnownFileType = sourcecode.swift; path = AlertTapTarget.swift; sourceTree = "<group>"; };
-		29DFE6968E5D232A81AEF09D719DF99A /* AlertCallback.swift */ = {isa = PBXFileReference; includeInIndex = 1; lastKnownFileType = sourcecode.swift; path = AlertCallback.swift; sourceTree = "<group>"; };
-		3C45FB61EDB5DF2857AB68BAF46F0CBA /* ToastTransitionCoordinator.swift */ = {isa = PBXFileReference; includeInIndex = 1; lastKnownFileType = sourcecode.swift; path = ToastTransitionCoordinator.swift; sourceTree = "<group>"; };
-		3E89878E474586ACD41E60C5B392BF25 /* EasyAlert-umbrella.h */ = {isa = PBXFileReference; includeInIndex = 1; lastKnownFileType = sourcecode.c.h; path = "EasyAlert-umbrella.h"; sourceTree = "<group>"; };
-		41197F5037AEDA3ADE49E68447998474 /* TransitionCoordinatorActionGroupDecorator.swift */ = {isa = PBXFileReference; includeInIndex = 1; lastKnownFileType = sourcecode.swift; path = TransitionCoordinatorActionGroupDecorator.swift; sourceTree = "<group>"; };
-		495DC2A42B4159A246EF303B44EB223A /* EasyAlert.debug.xcconfig */ = {isa = PBXFileReference; includeInIndex = 1; lastKnownFileType = text.xcconfig; path = EasyAlert.debug.xcconfig; sourceTree = "<group>"; };
-		4EFC19D09BC4AFE067B6B1A708FFC9F0 /* ToastAlert.swift */ = {isa = PBXFileReference; includeInIndex = 1; lastKnownFileType = sourcecode.swift; path = ToastAlert.swift; sourceTree = "<group>"; };
-		5395EB2EB5ED034F8FEBFD01624CD8DC /* MessageAlertConfiguration.swift */ = {isa = PBXFileReference; includeInIndex = 1; lastKnownFileType = sourcecode.swift; path = MessageAlertConfiguration.swift; sourceTree = "<group>"; };
-=======
-		0235C293B9CE8101D750D088A6E83899 /* ActionGroupView.swift */ = {isa = PBXFileReference; includeInIndex = 1; lastKnownFileType = sourcecode.swift; path = ActionGroupView.swift; sourceTree = "<group>"; };
-		04B7724F2C338C665780647CA81EA3EF /* ActionLayoutable.swift */ = {isa = PBXFileReference; includeInIndex = 1; lastKnownFileType = sourcecode.swift; path = ActionLayoutable.swift; sourceTree = "<group>"; };
+		0659622731ED4C0DC748C8F238BDCB8F /* BackdropProvider.swift */ = {isa = PBXFileReference; includeInIndex = 1; lastKnownFileType = sourcecode.swift; path = BackdropProvider.swift; sourceTree = "<group>"; };
 		070AE7C05F81C914A54E5AFBF98BEA55 /* ToastTransitionCoordinator.swift */ = {isa = PBXFileReference; includeInIndex = 1; lastKnownFileType = sourcecode.swift; path = ToastTransitionCoordinator.swift; sourceTree = "<group>"; };
 		090C91DDE4DD3587F0C4B2B0B4BCACD6 /* EasyAlert.release.xcconfig */ = {isa = PBXFileReference; includeInIndex = 1; lastKnownFileType = text.xcconfig; path = EasyAlert.release.xcconfig; sourceTree = "<group>"; };
+		0958EF0AE6626FE6B286830C07303204 /* AlertCallback.swift */ = {isa = PBXFileReference; includeInIndex = 1; lastKnownFileType = sourcecode.swift; path = AlertCallback.swift; sourceTree = "<group>"; };
 		0DB85BD128E7B930F413CD62BD56C107 /* MessageAlert.swift */ = {isa = PBXFileReference; includeInIndex = 1; lastKnownFileType = sourcecode.swift; path = MessageAlert.swift; sourceTree = "<group>"; };
-		0E079E6999742D2B08739484670E1943 /* ActionCustomizable.swift */ = {isa = PBXFileReference; includeInIndex = 1; lastKnownFileType = sourcecode.swift; path = ActionCustomizable.swift; sourceTree = "<group>"; };
+		0E9CF12615E48B803C8BCEC1BAB64F3C /* ActionSeparatableSequenceView.swift */ = {isa = PBXFileReference; includeInIndex = 1; lastKnownFileType = sourcecode.swift; path = ActionSeparatableSequenceView.swift; sourceTree = "<group>"; };
 		100E954A7F629201B66FF12B22192DFD /* EasyAlert-prefix.pch */ = {isa = PBXFileReference; includeInIndex = 1; lastKnownFileType = sourcecode.c.h; path = "EasyAlert-prefix.pch"; sourceTree = "<group>"; };
-		10EBE3B20B21FBE965559345E46A0B1D /* ActionView.swift */ = {isa = PBXFileReference; includeInIndex = 1; lastKnownFileType = sourcecode.swift; path = ActionView.swift; sourceTree = "<group>"; };
-		1D0C359AE15FA876F911BDA304811E46 /* KeyboardResponsiveView.swift */ = {isa = PBXFileReference; includeInIndex = 1; lastKnownFileType = sourcecode.swift; path = KeyboardResponsiveView.swift; sourceTree = "<group>"; };
+		17FA81F2DDBCF8EBA5E13E994C7F9F6E /* AlertDismissible.swift */ = {isa = PBXFileReference; includeInIndex = 1; lastKnownFileType = sourcecode.swift; path = AlertDismissible.swift; sourceTree = "<group>"; };
 		1D72C83D3AAC352C7D45CC44B801E67C /* MessageAlertTitleAndMessage.swift */ = {isa = PBXFileReference; includeInIndex = 1; lastKnownFileType = sourcecode.swift; path = MessageAlertTitleAndMessage.swift; sourceTree = "<group>"; };
 		2406F114B8E2709BCE8D2CF2BC0420E9 /* EasyAlert.debug.xcconfig */ = {isa = PBXFileReference; includeInIndex = 1; lastKnownFileType = text.xcconfig; path = EasyAlert.debug.xcconfig; sourceTree = "<group>"; };
 		2900C654661B1B6FBC926AF45CB0B220 /* TransitionCoordinatorActionGroupDecorator.swift */ = {isa = PBXFileReference; includeInIndex = 1; lastKnownFileType = sourcecode.swift; path = TransitionCoordinatorActionGroupDecorator.swift; sourceTree = "<group>"; };
-		2CF672F49291A888B278A6B18C576031 /* ActionSeparatableSequenceView.swift */ = {isa = PBXFileReference; includeInIndex = 1; lastKnownFileType = sourcecode.swift; path = ActionSeparatableSequenceView.swift; sourceTree = "<group>"; };
-		32CD9593AEBFC03DD91FCAA692DD3FBC /* AlertCallback.swift */ = {isa = PBXFileReference; includeInIndex = 1; lastKnownFileType = sourcecode.swift; path = AlertCallback.swift; sourceTree = "<group>"; };
+		293FB42CA46336DDDD2FB14D3953A95F /* ActionCustomizable.swift */ = {isa = PBXFileReference; includeInIndex = 1; lastKnownFileType = sourcecode.swift; path = ActionCustomizable.swift; sourceTree = "<group>"; };
+		32F4519A41CE19874408C831C9061B48 /* AlertTapTarget.swift */ = {isa = PBXFileReference; includeInIndex = 1; lastKnownFileType = sourcecode.swift; path = AlertTapTarget.swift; sourceTree = "<group>"; };
 		3BF51BBD78FEB4B72975E3F4424715C4 /* Sheet.swift */ = {isa = PBXFileReference; includeInIndex = 1; lastKnownFileType = sourcecode.swift; path = Sheet.swift; sourceTree = "<group>"; };
+		3CD148E666867742A742E62421DDA5DB /* TransitionCoordinator.swift */ = {isa = PBXFileReference; includeInIndex = 1; lastKnownFileType = sourcecode.swift; path = TransitionCoordinator.swift; sourceTree = "<group>"; };
+		3CF3CD728EA275C52542E885799790CA /* Alert.swift */ = {isa = PBXFileReference; includeInIndex = 1; lastKnownFileType = sourcecode.swift; path = Alert.swift; sourceTree = "<group>"; };
 		40BA738ED2CE72B939BF8A81F131171E /* LICENSE */ = {isa = PBXFileReference; includeInIndex = 1; path = LICENSE; sourceTree = "<group>"; };
 		41677E39A6B47AFE148E230BCE044953 /* SheetTransitionCoordinator.swift */ = {isa = PBXFileReference; includeInIndex = 1; lastKnownFileType = sourcecode.swift; path = SheetTransitionCoordinator.swift; sourceTree = "<group>"; };
 		441A03F45860DDAFE36DE00E2EBAD153 /* SheetActionLayout.swift */ = {isa = PBXFileReference; includeInIndex = 1; lastKnownFileType = sourcecode.swift; path = SheetActionLayout.swift; sourceTree = "<group>"; };
-		4C07C2891EAB0AD6A8B097FC3F5C3A13 /* ActionVibrantSeparatorView.swift */ = {isa = PBXFileReference; includeInIndex = 1; lastKnownFileType = sourcecode.swift; path = ActionVibrantSeparatorView.swift; sourceTree = "<group>"; };
-		53E60EEDB5904358CFAEFA3B34D80F87 /* ActionRepresentationSequenceView.swift */ = {isa = PBXFileReference; includeInIndex = 1; lastKnownFileType = sourcecode.swift; path = ActionRepresentationSequenceView.swift; sourceTree = "<group>"; };
->>>>>>> ad41660c
+		4741125488F8BDA6E5E3D6EA861852B4 /* ActionCustomViewRepresentationView.swift */ = {isa = PBXFileReference; includeInIndex = 1; lastKnownFileType = sourcecode.swift; path = ActionCustomViewRepresentationView.swift; sourceTree = "<group>"; };
+		543C970A53A53046A5F296E9A2301EFA /* UIView+EasyAlert.swift */ = {isa = PBXFileReference; includeInIndex = 1; lastKnownFileType = sourcecode.swift; path = "UIView+EasyAlert.swift"; sourceTree = "<group>"; };
 		558CD9F716CD78AEAB9B338D5B855F20 /* Pods-EasyAlert_Tests */ = {isa = PBXFileReference; explicitFileType = wrapper.framework; includeInIndex = 0; name = "Pods-EasyAlert_Tests"; path = Pods_EasyAlert_Tests.framework; sourceTree = BUILT_PRODUCTS_DIR; };
 		5707343F829D677B39F1C0EF0CE6EDFC /* ActionAlertble.swift */ = {isa = PBXFileReference; includeInIndex = 1; lastKnownFileType = sourcecode.swift; path = ActionAlertble.swift; sourceTree = "<group>"; };
 		574C21C91CACAF78200AE8DCCFE9A951 /* Pods-EasyAlert_Tests-acknowledgements.markdown */ = {isa = PBXFileReference; includeInIndex = 1; lastKnownFileType = text; path = "Pods-EasyAlert_Tests-acknowledgements.markdown"; sourceTree = "<group>"; };
 		5C66FE4B7F3055D2E7ADD5D7396EF696 /* Pods-EasyAlert_Example-acknowledgements.plist */ = {isa = PBXFileReference; includeInIndex = 1; lastKnownFileType = text.plist.xml; path = "Pods-EasyAlert_Example-acknowledgements.plist"; sourceTree = "<group>"; };
+		5CA5E999EFB48A1B237181E098414F27 /* DimmingView.swift */ = {isa = PBXFileReference; includeInIndex = 1; lastKnownFileType = sourcecode.swift; path = DimmingView.swift; sourceTree = "<group>"; };
 		5F43BF6FA081F63F5626C406A2629761 /* Pods-EasyAlert_Tests-Info.plist */ = {isa = PBXFileReference; includeInIndex = 1; lastKnownFileType = text.plist.xml; path = "Pods-EasyAlert_Tests-Info.plist"; sourceTree = "<group>"; };
-		61ACC6F28CD713E3B18F0E61BC69C54A /* AlertDismissible.swift */ = {isa = PBXFileReference; includeInIndex = 1; lastKnownFileType = sourcecode.swift; path = AlertDismissible.swift; sourceTree = "<group>"; };
-		62261D582B9C3571C4B4064B9FE5D2DE /* AlertCustomizable.swift */ = {isa = PBXFileReference; includeInIndex = 1; lastKnownFileType = sourcecode.swift; path = AlertCustomizable.swift; sourceTree = "<group>"; };
-		63D8D53A09607AD85931C85D418C68E2 /* ActionSheetCancelBackgroundView.swift */ = {isa = PBXFileReference; includeInIndex = 1; lastKnownFileType = sourcecode.swift; path = ActionSheetCancelBackgroundView.swift; sourceTree = "<group>"; };
+		625C4EF483CD47522F81434E2BFD025E /* TitleAndMessage.swift */ = {isa = PBXFileReference; includeInIndex = 1; lastKnownFileType = sourcecode.swift; path = TitleAndMessage.swift; sourceTree = "<group>"; };
 		6649E277AA4FBDBCF6BBD7094A5DF547 /* Toast.swift */ = {isa = PBXFileReference; includeInIndex = 1; lastKnownFileType = sourcecode.swift; path = Toast.swift; sourceTree = "<group>"; };
 		67519E596FAB30AA0C374C3C5E0043FD /* MessageAlertConfiguration.swift */ = {isa = PBXFileReference; includeInIndex = 1; lastKnownFileType = sourcecode.swift; path = MessageAlertConfiguration.swift; sourceTree = "<group>"; };
-		687EDAA8EC687A271A07B4CA91611089 /* ActionCustomViewRepresentationView.swift */ = {isa = PBXFileReference; includeInIndex = 1; lastKnownFileType = sourcecode.swift; path = ActionCustomViewRepresentationView.swift; sourceTree = "<group>"; };
 		6A1F53430FDDC0AEF2903B2AA45F2E4A /* Pods-EasyAlert_Tests.debug.xcconfig */ = {isa = PBXFileReference; includeInIndex = 1; lastKnownFileType = text.xcconfig; path = "Pods-EasyAlert_Tests.debug.xcconfig"; sourceTree = "<group>"; };
+		6BEDE29A2867A4B1B10C53BC4D0F81C5 /* ActionSheetCancelBackgroundView.swift */ = {isa = PBXFileReference; includeInIndex = 1; lastKnownFileType = sourcecode.swift; path = ActionSheetCancelBackgroundView.swift; sourceTree = "<group>"; };
 		6BFE36097F019D6117FCF8BFB6F17ACB /* EasyAlert.modulemap */ = {isa = PBXFileReference; includeInIndex = 1; lastKnownFileType = sourcecode.module; path = EasyAlert.modulemap; sourceTree = "<group>"; };
-		6EF551F2662D5196853D6C01AFC38D88 /* Alert.swift */ = {isa = PBXFileReference; includeInIndex = 1; lastKnownFileType = sourcecode.swift; path = Alert.swift; sourceTree = "<group>"; };
-		6FCCCC3440BB97564B058C02E2CEF4CB /* DimmingView.swift */ = {isa = PBXFileReference; includeInIndex = 1; lastKnownFileType = sourcecode.swift; path = DimmingView.swift; sourceTree = "<group>"; };
+		6E8E1008F798118F3E77BB7825E463FF /* BlurEffectView.swift */ = {isa = PBXFileReference; includeInIndex = 1; lastKnownFileType = sourcecode.swift; path = BlurEffectView.swift; sourceTree = "<group>"; };
 		73010CC983E3809BECEE5348DA1BB8C6 /* Foundation.framework */ = {isa = PBXFileReference; lastKnownFileType = wrapper.framework; name = Foundation.framework; path = Platforms/iPhoneOS.platform/Developer/SDKs/iPhoneOS14.0.sdk/System/Library/Frameworks/Foundation.framework; sourceTree = DEVELOPER_DIR; };
-		78CD7B621E0889EE96DE14177D406885 /* AlertTransitionCoordinator.swift */ = {isa = PBXFileReference; includeInIndex = 1; lastKnownFileType = sourcecode.swift; path = AlertTransitionCoordinator.swift; sourceTree = "<group>"; };
 		7A707E92249B3AB369DBA9E328DC494C /* Pods-EasyAlert_Tests-dummy.m */ = {isa = PBXFileReference; includeInIndex = 1; lastKnownFileType = sourcecode.c.objc; path = "Pods-EasyAlert_Tests-dummy.m"; sourceTree = "<group>"; };
-		7E2782E47D27851D7A56BBC96E209EC2 /* AlertViewController.swift */ = {isa = PBXFileReference; includeInIndex = 1; lastKnownFileType = sourcecode.swift; path = AlertViewController.swift; sourceTree = "<group>"; };
-		804B26A5C25390A6B6444A66ED492ED3 /* TitleAndMessage.swift */ = {isa = PBXFileReference; includeInIndex = 1; lastKnownFileType = sourcecode.swift; path = TitleAndMessage.swift; sourceTree = "<group>"; };
-		82E6E143A9D99AA1893182F646F76FD2 /* AlertTapTarget.swift */ = {isa = PBXFileReference; includeInIndex = 1; lastKnownFileType = sourcecode.swift; path = AlertTapTarget.swift; sourceTree = "<group>"; };
-		851CEEE441FF1DB3F5D8484A9F41B0D0 /* BlurEffectView.swift */ = {isa = PBXFileReference; includeInIndex = 1; lastKnownFileType = sourcecode.swift; path = BlurEffectView.swift; sourceTree = "<group>"; };
+		7CCE3DADE3304115B0B07824CCF052CD /* AlertCustomizable.swift */ = {isa = PBXFileReference; includeInIndex = 1; lastKnownFileType = sourcecode.swift; path = AlertCustomizable.swift; sourceTree = "<group>"; };
+		7E54455CDDFE12A4AEB837975711817B /* ActionGroupView.swift */ = {isa = PBXFileReference; includeInIndex = 1; lastKnownFileType = sourcecode.swift; path = ActionGroupView.swift; sourceTree = "<group>"; };
+		7F2EF028EC0AF9BB9BE7F0C0A1191E61 /* KeyboardResponsiveView.swift */ = {isa = PBXFileReference; includeInIndex = 1; lastKnownFileType = sourcecode.swift; path = KeyboardResponsiveView.swift; sourceTree = "<group>"; };
+		81B31C9CF729919A5C44E20EB5BD9A66 /* ActionView.swift */ = {isa = PBXFileReference; includeInIndex = 1; lastKnownFileType = sourcecode.swift; path = ActionView.swift; sourceTree = "<group>"; };
 		8522FB4F9436AE740220D989B3DDB5AB /* Pods-EasyAlert_Example */ = {isa = PBXFileReference; explicitFileType = wrapper.framework; includeInIndex = 0; name = "Pods-EasyAlert_Example"; path = Pods_EasyAlert_Example.framework; sourceTree = BUILT_PRODUCTS_DIR; };
-		87DD8FB46B244D7BF8AAC1F188C205F0 /* Alertble+Conveniences.swift */ = {isa = PBXFileReference; includeInIndex = 1; lastKnownFileType = sourcecode.swift; path = "Alertble+Conveniences.swift"; sourceTree = "<group>"; };
 		8AE4952FDBBF8583F421B2BDEB914BFF /* ActionSheetConfiguration.swift */ = {isa = PBXFileReference; includeInIndex = 1; lastKnownFileType = sourcecode.swift; path = ActionSheetConfiguration.swift; sourceTree = "<group>"; };
 		8CBC290061B8B69054DBC3ED0C59E75D /* ActionSheetContainerView.swift */ = {isa = PBXFileReference; includeInIndex = 1; lastKnownFileType = sourcecode.swift; path = ActionSheetContainerView.swift; sourceTree = "<group>"; };
 		8D18DB4BC6B5B7693A2C3B8A9F821E5C /* EasyAlert-umbrella.h */ = {isa = PBXFileReference; includeInIndex = 1; lastKnownFileType = sourcecode.c.h; path = "EasyAlert-umbrella.h"; sourceTree = "<group>"; };
 		9175D641C5975179B5D1A029AB7BFD14 /* Pods-EasyAlert_Tests.release.xcconfig */ = {isa = PBXFileReference; includeInIndex = 1; lastKnownFileType = text.xcconfig; path = "Pods-EasyAlert_Tests.release.xcconfig"; sourceTree = "<group>"; };
-<<<<<<< HEAD
-		92529A755EB4E710522FE18AFD0DE837 /* LICENSE */ = {isa = PBXFileReference; includeInIndex = 1; lastKnownFileType = text; path = LICENSE; sourceTree = "<group>"; };
-		92C3DDBE828BC68DCE459BB9BF6CA56F /* EasyAlert-Info.plist */ = {isa = PBXFileReference; includeInIndex = 1; lastKnownFileType = text.plist.xml; path = "EasyAlert-Info.plist"; sourceTree = "<group>"; };
-		9ADBFDB655E27B374556DD8751FC8B31 /* AlertTransitionCoordinator.swift */ = {isa = PBXFileReference; includeInIndex = 1; lastKnownFileType = sourcecode.swift; path = AlertTransitionCoordinator.swift; sourceTree = "<group>"; };
-		9D940727FF8FB9C785EB98E56350EF41 /* Podfile */ = {isa = PBXFileReference; explicitFileType = text.script.ruby; includeInIndex = 1; indentWidth = 2; name = Podfile; path = ../Podfile; sourceTree = SOURCE_ROOT; tabWidth = 2; xcLanguageSpecificationIdentifier = xcode.lang.ruby; };
-		9F2C4A0AF557606CAC8A18CCF3F7F4BD /* SheetTransitionCoordinator.swift */ = {isa = PBXFileReference; includeInIndex = 1; lastKnownFileType = sourcecode.swift; path = SheetTransitionCoordinator.swift; sourceTree = "<group>"; };
-		A50D93109E152CBE6DE783E7FDF2C113 /* ActionSeparatableSequenceView.swift */ = {isa = PBXFileReference; includeInIndex = 1; lastKnownFileType = sourcecode.swift; path = ActionSeparatableSequenceView.swift; sourceTree = "<group>"; };
-		A5B94052F14C02D12CD9FF11734200D1 /* ActionCustomViewRepresentationView.swift */ = {isa = PBXFileReference; includeInIndex = 1; lastKnownFileType = sourcecode.swift; path = ActionCustomViewRepresentationView.swift; sourceTree = "<group>"; };
-=======
+		91D6F803EFC602FF29BD0EFD7860DAB3 /* Alertble+Conveniences.swift */ = {isa = PBXFileReference; includeInIndex = 1; lastKnownFileType = sourcecode.swift; path = "Alertble+Conveniences.swift"; sourceTree = "<group>"; };
+		9C4D9E44195CEA0A57E0391629D54214 /* ActionLayoutable.swift */ = {isa = PBXFileReference; includeInIndex = 1; lastKnownFileType = sourcecode.swift; path = ActionLayoutable.swift; sourceTree = "<group>"; };
 		9D940727FF8FB9C785EB98E56350EF41 /* Podfile */ = {isa = PBXFileReference; explicitFileType = text.script.ruby; includeInIndex = 1; indentWidth = 2; lastKnownFileType = text; name = Podfile; path = ../Podfile; sourceTree = SOURCE_ROOT; tabWidth = 2; xcLanguageSpecificationIdentifier = xcode.lang.ruby; };
 		A0FD181EC5D16D3856D3188A2C288B34 /* ToastAlert.swift */ = {isa = PBXFileReference; includeInIndex = 1; lastKnownFileType = sourcecode.swift; path = ToastAlert.swift; sourceTree = "<group>"; };
 		A3A17179C40AB37006E8221B0A747F1C /* ActionAlertConfiguration.swift */ = {isa = PBXFileReference; includeInIndex = 1; lastKnownFileType = sourcecode.swift; path = ActionAlertConfiguration.swift; sourceTree = "<group>"; };
 		A4BDF3E64BC9A2371D1E0C4D3EF07F02 /* ActionSheet.swift */ = {isa = PBXFileReference; includeInIndex = 1; lastKnownFileType = sourcecode.swift; path = ActionSheet.swift; sourceTree = "<group>"; };
+		A757FB5D441B6E8E4F5009D5375C8DB8 /* Proxy.swift */ = {isa = PBXFileReference; includeInIndex = 1; lastKnownFileType = sourcecode.swift; path = Proxy.swift; sourceTree = "<group>"; };
 		A810D7AA09BF5BD9C6331844724DBC39 /* EasyAlert.podspec */ = {isa = PBXFileReference; explicitFileType = text.script.ruby; includeInIndex = 1; indentWidth = 2; lastKnownFileType = text; path = EasyAlert.podspec; sourceTree = "<group>"; tabWidth = 2; xcLanguageSpecificationIdentifier = xcode.lang.ruby; };
->>>>>>> ad41660c
+		A81896477999E841E46BED1253EA3ED3 /* ActionVibrantSeparatorView.swift */ = {isa = PBXFileReference; includeInIndex = 1; lastKnownFileType = sourcecode.swift; path = ActionVibrantSeparatorView.swift; sourceTree = "<group>"; };
 		A925329B8D2E69FBFEF9BB98FE18CF8A /* Pods-EasyAlert_Example-umbrella.h */ = {isa = PBXFileReference; includeInIndex = 1; lastKnownFileType = sourcecode.c.h; path = "Pods-EasyAlert_Example-umbrella.h"; sourceTree = "<group>"; };
-		AD62BC8F888BE954FA95C9B3B0E0A6C2 /* DimmingKnockoutBackdropView.swift */ = {isa = PBXFileReference; includeInIndex = 1; lastKnownFileType = sourcecode.swift; path = DimmingKnockoutBackdropView.swift; sourceTree = "<group>"; };
-		AE960942CAF20A386509882A2314486A /* UIView+EasyAlert.swift */ = {isa = PBXFileReference; includeInIndex = 1; lastKnownFileType = sourcecode.swift; path = "UIView+EasyAlert.swift"; sourceTree = "<group>"; };
+		B4F698955DEDCCB46FD180D5F453136B /* Alertble.swift */ = {isa = PBXFileReference; includeInIndex = 1; lastKnownFileType = sourcecode.swift; path = Alertble.swift; sourceTree = "<group>"; };
+		B5852027494EC666358B460ABFD0E958 /* ActionRepresentationSequenceView.swift */ = {isa = PBXFileReference; includeInIndex = 1; lastKnownFileType = sourcecode.swift; path = ActionRepresentationSequenceView.swift; sourceTree = "<group>"; };
+		BA58493BDA5383C6C0E537DDBDB04107 /* DimmingKnockoutBackdropView.swift */ = {isa = PBXFileReference; includeInIndex = 1; lastKnownFileType = sourcecode.swift; path = DimmingKnockoutBackdropView.swift; sourceTree = "<group>"; };
 		BAB02199B71D3BBD91F93B42B5092567 /* Pods-EasyAlert_Tests-acknowledgements.plist */ = {isa = PBXFileReference; includeInIndex = 1; lastKnownFileType = text.plist.xml; path = "Pods-EasyAlert_Tests-acknowledgements.plist"; sourceTree = "<group>"; };
-		C0AD49E360C273090F6ED095E8CC98A0 /* Proxy.swift */ = {isa = PBXFileReference; includeInIndex = 1; lastKnownFileType = sourcecode.swift; path = Proxy.swift; sourceTree = "<group>"; };
-		C5F26BCFDA552D51B8FA6A289AB29F4E /* BackdropProvider.swift */ = {isa = PBXFileReference; includeInIndex = 1; lastKnownFileType = sourcecode.swift; path = BackdropProvider.swift; sourceTree = "<group>"; };
+		BDC9436BF94BA6D34A2A9916EDD64C04 /* Action.swift */ = {isa = PBXFileReference; includeInIndex = 1; lastKnownFileType = sourcecode.swift; path = Action.swift; sourceTree = "<group>"; };
+		BDEF810FDE8176FFC009449594676353 /* NotificationToken.swift */ = {isa = PBXFileReference; includeInIndex = 1; lastKnownFileType = sourcecode.swift; path = NotificationToken.swift; sourceTree = "<group>"; };
+		C33E722963B8B78BF3043560AB9CD0B6 /* AlertWindow.swift */ = {isa = PBXFileReference; includeInIndex = 1; lastKnownFileType = sourcecode.swift; path = AlertWindow.swift; sourceTree = "<group>"; };
 		C64F623946C1BE6E3EFA423A67B2F15B /* Pods-EasyAlert_Example-acknowledgements.markdown */ = {isa = PBXFileReference; includeInIndex = 1; lastKnownFileType = text; path = "Pods-EasyAlert_Example-acknowledgements.markdown"; sourceTree = "<group>"; };
 		CE75B767C7344211A1AE813F07C27543 /* Pods-EasyAlert_Tests-umbrella.h */ = {isa = PBXFileReference; includeInIndex = 1; lastKnownFileType = sourcecode.c.h; path = "Pods-EasyAlert_Tests-umbrella.h"; sourceTree = "<group>"; };
 		D052AAE1842BAB4B0F62E3D3EDBE4627 /* AlertActionLayout.swift */ = {isa = PBXFileReference; includeInIndex = 1; lastKnownFileType = sourcecode.swift; path = AlertActionLayout.swift; sourceTree = "<group>"; };
-		DDD2A182B13D8BA1660EC015885F3EDF /* Action.swift */ = {isa = PBXFileReference; includeInIndex = 1; lastKnownFileType = sourcecode.swift; path = Action.swift; sourceTree = "<group>"; };
+		D79B1FCDEBF34BDB79426670A7C5AA2B /* AlertTransitionCoordinator.swift */ = {isa = PBXFileReference; includeInIndex = 1; lastKnownFileType = sourcecode.swift; path = AlertTransitionCoordinator.swift; sourceTree = "<group>"; };
+		E1E7E872AF3DBD40508FBC5CDD433B32 /* ActionAlertbleConfigurable.swift */ = {isa = PBXFileReference; includeInIndex = 1; lastKnownFileType = sourcecode.swift; path = ActionAlertbleConfigurable.swift; sourceTree = "<group>"; };
 		E2F30C2AEF36C6408BBEFEF01C1E5311 /* README.md */ = {isa = PBXFileReference; includeInIndex = 1; path = README.md; sourceTree = "<group>"; };
 		E45E54004CDD828BB4D975FE2F5F8F23 /* Pods-EasyAlert_Example.modulemap */ = {isa = PBXFileReference; includeInIndex = 1; lastKnownFileType = sourcecode.module; path = "Pods-EasyAlert_Example.modulemap"; sourceTree = "<group>"; };
 		E4D76021A43C12EBDEC642C21E2683D0 /* EasyAlert-dummy.m */ = {isa = PBXFileReference; includeInIndex = 1; lastKnownFileType = sourcecode.c.objc; path = "EasyAlert-dummy.m"; sourceTree = "<group>"; };
 		E7408A841E5AF519A1F5FB8D9AB4E476 /* EasyAlert */ = {isa = PBXFileReference; explicitFileType = wrapper.framework; includeInIndex = 0; name = EasyAlert; path = EasyAlert.framework; sourceTree = BUILT_PRODUCTS_DIR; };
-		EBAA02B88EDA29EB322391A853AA9570 /* ActionAlertbleConfigurable.swift */ = {isa = PBXFileReference; includeInIndex = 1; lastKnownFileType = sourcecode.swift; path = ActionAlertbleConfigurable.swift; sourceTree = "<group>"; };
 		ECDC7B0A9ED0CBAAD08D2C856412E6FD /* Pods-EasyAlert_Example.debug.xcconfig */ = {isa = PBXFileReference; includeInIndex = 1; lastKnownFileType = text.xcconfig; path = "Pods-EasyAlert_Example.debug.xcconfig"; sourceTree = "<group>"; };
-<<<<<<< HEAD
-		EE4D892DEEB8355E667AB390C4C2A8AC /* README.md */ = {isa = PBXFileReference; includeInIndex = 1; lastKnownFileType = net.daringfireball.markdown; path = README.md; sourceTree = "<group>"; };
-=======
-		ED44B608F68DFE618FCDB9D9D4B1F405 /* TransitionCoordinator.swift */ = {isa = PBXFileReference; includeInIndex = 1; lastKnownFileType = sourcecode.swift; path = TransitionCoordinator.swift; sourceTree = "<group>"; };
-		F0434854C39DA2F2713F8DB39BB88848 /* Alertble.swift */ = {isa = PBXFileReference; includeInIndex = 1; lastKnownFileType = sourcecode.swift; path = Alertble.swift; sourceTree = "<group>"; };
-		F1416965E696091A223A3A7442939377 /* NotificationToken.swift */ = {isa = PBXFileReference; includeInIndex = 1; lastKnownFileType = sourcecode.swift; path = NotificationToken.swift; sourceTree = "<group>"; };
->>>>>>> ad41660c
 		F1BC882A514ACB4FB320FF6BC3C9D08B /* Pods-EasyAlert_Example-Info.plist */ = {isa = PBXFileReference; includeInIndex = 1; lastKnownFileType = text.plist.xml; path = "Pods-EasyAlert_Example-Info.plist"; sourceTree = "<group>"; };
 		F2E888FA8F331C0122450F2DD57F75E1 /* Pods-EasyAlert_Example.release.xcconfig */ = {isa = PBXFileReference; includeInIndex = 1; lastKnownFileType = text.xcconfig; path = "Pods-EasyAlert_Example.release.xcconfig"; sourceTree = "<group>"; };
-<<<<<<< HEAD
-		F325D4D188F23A21AA325967315C7847 /* EasyAlert.podspec */ = {isa = PBXFileReference; explicitFileType = text.script.ruby; includeInIndex = 1; indentWidth = 2; path = EasyAlert.podspec; sourceTree = "<group>"; tabWidth = 2; xcLanguageSpecificationIdentifier = xcode.lang.ruby; };
-=======
->>>>>>> ad41660c
 		F35EDFF4CDDC581108B19832D51C8EB5 /* Pods-EasyAlert_Example-frameworks.sh */ = {isa = PBXFileReference; includeInIndex = 1; lastKnownFileType = text.script.sh; path = "Pods-EasyAlert_Example-frameworks.sh"; sourceTree = "<group>"; };
 		F41C3398B903323BD2722A74F4D99DFA /* Pods-EasyAlert_Tests.modulemap */ = {isa = PBXFileReference; includeInIndex = 1; lastKnownFileType = sourcecode.module; path = "Pods-EasyAlert_Tests.modulemap"; sourceTree = "<group>"; };
 		F68CE35112243C4B613633A27B327618 /* EasyAlert-Info.plist */ = {isa = PBXFileReference; includeInIndex = 1; lastKnownFileType = text.plist.xml; path = "EasyAlert-Info.plist"; sourceTree = "<group>"; };
 		F7C44AA5640A8DC7605A38306B8C553E /* ActionAlert.swift */ = {isa = PBXFileReference; includeInIndex = 1; lastKnownFileType = sourcecode.swift; path = ActionAlert.swift; sourceTree = "<group>"; };
 		F9549E8F364DA2A1D27727AD74B93B6A /* Pods-EasyAlert_Example-dummy.m */ = {isa = PBXFileReference; includeInIndex = 1; lastKnownFileType = sourcecode.c.objc; path = "Pods-EasyAlert_Example-dummy.m"; sourceTree = "<group>"; };
+		FE4923B252B62C593721EB5F5706839F /* AlertViewController.swift */ = {isa = PBXFileReference; includeInIndex = 1; lastKnownFileType = sourcecode.swift; path = AlertViewController.swift; sourceTree = "<group>"; };
 /* End PBXFileReference section */
 
 /* Begin PBXFrameworksBuildPhase section */
@@ -234,19 +175,19 @@
 			);
 			runOnlyForDeploymentPostprocessing = 0;
 		};
-		AA73FDBF87B3A5995AE74FABCE4B7AD3 /* Frameworks */ = {
-			isa = PBXFrameworksBuildPhase;
-			buildActionMask = 2147483647;
-			files = (
-				45F8FF07E39FEE01213BA31F7A9B41E0 /* Foundation.framework in Frameworks */,
-			);
-			runOnlyForDeploymentPostprocessing = 0;
-		};
 		AE298C16F9520ADE35299E933AEFBE7D /* Frameworks */ = {
 			isa = PBXFrameworksBuildPhase;
 			buildActionMask = 2147483647;
 			files = (
 				3D99710572C0744363A89D02BE1BD130 /* Foundation.framework in Frameworks */,
+			);
+			runOnlyForDeploymentPostprocessing = 0;
+		};
+		D60E964CD76203FC5F5A141DD649F557 /* Frameworks */ = {
+			isa = PBXFrameworksBuildPhase;
+			buildActionMask = 2147483647;
+			files = (
+				71808AD59B9910EF6BB50ACC5BDC6BA1 /* Foundation.framework in Frameworks */,
 			);
 			runOnlyForDeploymentPostprocessing = 0;
 		};
@@ -294,6 +235,16 @@
 			path = "Target Support Files/Pods-EasyAlert_Tests";
 			sourceTree = "<group>";
 		};
+		1DADB1991601F3198664BAE5372DD635 /* Utils */ = {
+			isa = PBXGroup;
+			children = (
+				BDEF810FDE8176FFC009449594676353 /* NotificationToken.swift */,
+				A757FB5D441B6E8E4F5009D5375C8DB8 /* Proxy.swift */,
+			);
+			name = Utils;
+			path = Utils;
+			sourceTree = "<group>";
+		};
 		2E1B268161556BEE1F57A064F1D5316F /* Products */ = {
 			isa = PBXGroup;
 			children = (
@@ -302,6 +253,26 @@
 				558CD9F716CD78AEAB9B338D5B855F20 /* Pods-EasyAlert_Tests */,
 			);
 			name = Products;
+			sourceTree = "<group>";
+		};
+		3CDEC47153B0FB9CA9720B789B04504F /* Action */ = {
+			isa = PBXGroup;
+			children = (
+				BDC9436BF94BA6D34A2A9916EDD64C04 /* Action.swift */,
+				E1E7E872AF3DBD40508FBC5CDD433B32 /* ActionAlertbleConfigurable.swift */,
+				293FB42CA46336DDDD2FB14D3953A95F /* ActionCustomizable.swift */,
+				4741125488F8BDA6E5E3D6EA861852B4 /* ActionCustomViewRepresentationView.swift */,
+				7E54455CDDFE12A4AEB837975711817B /* ActionGroupView.swift */,
+				9C4D9E44195CEA0A57E0391629D54214 /* ActionLayoutable.swift */,
+				B5852027494EC666358B460ABFD0E958 /* ActionRepresentationSequenceView.swift */,
+				0E9CF12615E48B803C8BCEC1BAB64F3C /* ActionSeparatableSequenceView.swift */,
+				6BEDE29A2867A4B1B10C53BC4D0F81C5 /* ActionSheetCancelBackgroundView.swift */,
+				A81896477999E841E46BED1253EA3ED3 /* ActionVibrantSeparatorView.swift */,
+				81B31C9CF729919A5C44E20EB5BD9A66 /* ActionView.swift */,
+				625C4EF483CD47522F81434E2BFD025E /* TitleAndMessage.swift */,
+			);
+			name = Action;
+			path = Action;
 			sourceTree = "<group>";
 		};
 		4CF64E31B6CCC9A7744807B6104260BE /* Support Files */ = {
@@ -317,6 +288,31 @@
 			);
 			name = "Support Files";
 			path = "Example/Pods/Target Support Files/EasyAlert";
+			sourceTree = "<group>";
+		};
+		4E50B372D46F9B1A4528FABAFAA86E79 /* Alert */ = {
+			isa = PBXGroup;
+			children = (
+				3CF3CD728EA275C52542E885799790CA /* Alert.swift */,
+				B4F698955DEDCCB46FD180D5F453136B /* Alertble.swift */,
+				91D6F803EFC602FF29BD0EFD7860DAB3 /* Alertble+Conveniences.swift */,
+				0958EF0AE6626FE6B286830C07303204 /* AlertCallback.swift */,
+				7CCE3DADE3304115B0B07824CCF052CD /* AlertCustomizable.swift */,
+				17FA81F2DDBCF8EBA5E13E994C7F9F6E /* AlertDismissible.swift */,
+				32F4519A41CE19874408C831C9061B48 /* AlertTapTarget.swift */,
+				D79B1FCDEBF34BDB79426670A7C5AA2B /* AlertTransitionCoordinator.swift */,
+				FE4923B252B62C593721EB5F5706839F /* AlertViewController.swift */,
+				C33E722963B8B78BF3043560AB9CD0B6 /* AlertWindow.swift */,
+				0659622731ED4C0DC748C8F238BDCB8F /* BackdropProvider.swift */,
+				6E8E1008F798118F3E77BB7825E463FF /* BlurEffectView.swift */,
+				BA58493BDA5383C6C0E537DDBDB04107 /* DimmingKnockoutBackdropView.swift */,
+				5CA5E999EFB48A1B237181E098414F27 /* DimmingView.swift */,
+				7F2EF028EC0AF9BB9BE7F0C0A1191E61 /* KeyboardResponsiveView.swift */,
+				3CD148E666867742A742E62421DDA5DB /* TransitionCoordinator.swift */,
+				543C970A53A53046A5F296E9A2301EFA /* UIView+EasyAlert.swift */,
+			);
+			name = Alert;
+			path = Alert;
 			sourceTree = "<group>";
 		};
 		524FACFFB21573C8673CF51D47672DDB /* Pods-EasyAlert_Example */ = {
@@ -347,27 +343,10 @@
 		59B0BBF48ECC2B7F9C77FEF82BBDDB6E /* EasyAlert */ = {
 			isa = PBXGroup;
 			children = (
-<<<<<<< HEAD
-				F24D65FE438EDBD73791B0E24F2DD126 /* Alert.swift */,
-				D2C7924F0F8374D3000486760482962D /* Alertble.swift */,
-				29DFE6968E5D232A81AEF09D719DF99A /* AlertCallback.swift */,
-				6A3CF5E950516264E9828B5217EF68B3 /* AlertCustomizable.swift */,
-				912D09FDF56106B7A8A66723CFDFAA85 /* AlertDismissible.swift */,
-				207D24F2659F59576085A2C3DF81B353 /* AlertTapTarget.swift */,
-				E57C3FF979CF16B71205099A1684A4E0 /* AlertViewController.swift */,
-				FFE6E50BE36A876D9BCBB200AD7879E8 /* BackdropProvider.swift */,
-				E1E6DA1D0D6E2E334CE062CCC97AF428 /* BlurEffectView.swift */,
-				70880AA85CADFC4E8C7E59F1FEF7E9B3 /* DimmingKnockoutBackdropView.swift */,
-				BB2302BC1B4D04E09D0BFD7C46A556A7 /* DimmingView.swift */,
-				8E88C039F278C1AA869B30618DD3772F /* KeyboardResponsiveView.swift */,
-				D1AB89DDF4B813F53B0D6B777062DF6D /* UIView+EasyAlert.swift */,
-				0B0B1CD5295579B100D2D81D /* AlertWindow.swift */,
-=======
 				A09BA62D840B167450698CA38FFB93AC /* Extra */,
-				D59DF07D51783BD88E7541AB4AC543F5 /* Lite */,
+				EEEFFB97730DE69E818ED29729BB8E66 /* Lite */,
 				BAE8A8ECE813FC673E1AC66E59E91359 /* Pod */,
 				4CF64E31B6CCC9A7744807B6104260BE /* Support Files */,
->>>>>>> ad41660c
 			);
 			name = EasyAlert;
 			path = ../..;
@@ -382,26 +361,6 @@
 			);
 			name = Toast;
 			path = Toast;
-			sourceTree = "<group>";
-		};
-		975EDA758310364D94E479FE84055269 /* Action */ = {
-			isa = PBXGroup;
-			children = (
-				DDD2A182B13D8BA1660EC015885F3EDF /* Action.swift */,
-				EBAA02B88EDA29EB322391A853AA9570 /* ActionAlertbleConfigurable.swift */,
-				0E079E6999742D2B08739484670E1943 /* ActionCustomizable.swift */,
-				687EDAA8EC687A271A07B4CA91611089 /* ActionCustomViewRepresentationView.swift */,
-				0235C293B9CE8101D750D088A6E83899 /* ActionGroupView.swift */,
-				04B7724F2C338C665780647CA81EA3EF /* ActionLayoutable.swift */,
-				53E60EEDB5904358CFAEFA3B34D80F87 /* ActionRepresentationSequenceView.swift */,
-				2CF672F49291A888B278A6B18C576031 /* ActionSeparatableSequenceView.swift */,
-				63D8D53A09607AD85931C85D418C68E2 /* ActionSheetCancelBackgroundView.swift */,
-				4C07C2891EAB0AD6A8B097FC3F5C3A13 /* ActionVibrantSeparatorView.swift */,
-				10EBE3B20B21FBE965559345E46A0B1D /* ActionView.swift */,
-				804B26A5C25390A6B6444A66ED492ED3 /* TitleAndMessage.swift */,
-			);
-			name = Action;
-			path = Action;
 			sourceTree = "<group>";
 		};
 		A09BA62D840B167450698CA38FFB93AC /* Extra */ = {
@@ -450,30 +409,6 @@
 			);
 			sourceTree = "<group>";
 		};
-		CFCAC0D7CD8B2C66935F527980794907 /* Alert */ = {
-			isa = PBXGroup;
-			children = (
-				6EF551F2662D5196853D6C01AFC38D88 /* Alert.swift */,
-				F0434854C39DA2F2713F8DB39BB88848 /* Alertble.swift */,
-				87DD8FB46B244D7BF8AAC1F188C205F0 /* Alertble+Conveniences.swift */,
-				32CD9593AEBFC03DD91FCAA692DD3FBC /* AlertCallback.swift */,
-				62261D582B9C3571C4B4064B9FE5D2DE /* AlertCustomizable.swift */,
-				61ACC6F28CD713E3B18F0E61BC69C54A /* AlertDismissible.swift */,
-				82E6E143A9D99AA1893182F646F76FD2 /* AlertTapTarget.swift */,
-				78CD7B621E0889EE96DE14177D406885 /* AlertTransitionCoordinator.swift */,
-				7E2782E47D27851D7A56BBC96E209EC2 /* AlertViewController.swift */,
-				C5F26BCFDA552D51B8FA6A289AB29F4E /* BackdropProvider.swift */,
-				851CEEE441FF1DB3F5D8484A9F41B0D0 /* BlurEffectView.swift */,
-				AD62BC8F888BE954FA95C9B3B0E0A6C2 /* DimmingKnockoutBackdropView.swift */,
-				6FCCCC3440BB97564B058C02E2CEF4CB /* DimmingView.swift */,
-				1D0C359AE15FA876F911BDA304811E46 /* KeyboardResponsiveView.swift */,
-				ED44B608F68DFE618FCDB9D9D4B1F405 /* TransitionCoordinator.swift */,
-				AE960942CAF20A386509882A2314486A /* UIView+EasyAlert.swift */,
-			);
-			name = Alert;
-			path = Alert;
-			sourceTree = "<group>";
-		};
 		D210D550F4EA176C3123ED886F8F87F5 /* Frameworks */ = {
 			isa = PBXGroup;
 			children = (
@@ -482,33 +417,23 @@
 			name = Frameworks;
 			sourceTree = "<group>";
 		};
-		D59DF07D51783BD88E7541AB4AC543F5 /* Lite */ = {
-			isa = PBXGroup;
-			children = (
-				975EDA758310364D94E479FE84055269 /* Action */,
-				CFCAC0D7CD8B2C66935F527980794907 /* Alert */,
-				DB6A46B9677E34D4C32C55AC69F950FD /* Utils */,
+		DA8940CD7ED2412137B4CA5FBE012DE5 /* Development Pods */ = {
+			isa = PBXGroup;
+			children = (
+				59B0BBF48ECC2B7F9C77FEF82BBDDB6E /* EasyAlert */,
+			);
+			name = "Development Pods";
+			sourceTree = "<group>";
+		};
+		EEEFFB97730DE69E818ED29729BB8E66 /* Lite */ = {
+			isa = PBXGroup;
+			children = (
+				3CDEC47153B0FB9CA9720B789B04504F /* Action */,
+				4E50B372D46F9B1A4528FABAFAA86E79 /* Alert */,
+				1DADB1991601F3198664BAE5372DD635 /* Utils */,
 			);
 			name = Lite;
 			path = EasyAlert/Classes/Lite;
-			sourceTree = "<group>";
-		};
-		DA8940CD7ED2412137B4CA5FBE012DE5 /* Development Pods */ = {
-			isa = PBXGroup;
-			children = (
-				59B0BBF48ECC2B7F9C77FEF82BBDDB6E /* EasyAlert */,
-			);
-			name = "Development Pods";
-			sourceTree = "<group>";
-		};
-		DB6A46B9677E34D4C32C55AC69F950FD /* Utils */ = {
-			isa = PBXGroup;
-			children = (
-				F1416965E696091A223A3A7442939377 /* NotificationToken.swift */,
-				C0AD49E360C273090F6ED095E8CC98A0 /* Proxy.swift */,
-			);
-			name = Utils;
-			path = Utils;
 			sourceTree = "<group>";
 		};
 /* End PBXGroup section */
@@ -522,11 +447,11 @@
 			);
 			runOnlyForDeploymentPostprocessing = 0;
 		};
-		87B07B8CF9362DBF0AD0CFD6831CE949 /* Headers */ = {
+		9351AB52B1EFDB3E04E3C9422DD0066B /* Headers */ = {
 			isa = PBXHeadersBuildPhase;
 			buildActionMask = 2147483647;
 			files = (
-				901D54B20A8A5734361B9A8203664678 /* EasyAlert-umbrella.h in Headers */,
+				4526E467F935FE0C74287DBF0AD76777 /* EasyAlert-umbrella.h in Headers */,
 			);
 			runOnlyForDeploymentPostprocessing = 0;
 		};
@@ -553,7 +478,7 @@
 			buildRules = (
 			);
 			dependencies = (
-				102F95E3CE6F5F6A9619BD220BADCB16 /* PBXTargetDependency */,
+				7E1A145DBF9ADA1035E55DB7388CB5B1 /* PBXTargetDependency */,
 			);
 			name = "Pods-EasyAlert_Example";
 			productName = Pods_EasyAlert_Example;
@@ -562,12 +487,12 @@
 		};
 		46E218687B29B09EE98AD83FA2DB15E2 /* EasyAlert */ = {
 			isa = PBXNativeTarget;
-			buildConfigurationList = 5B8A66D8AC97333BE61C2CB76B5679D6 /* Build configuration list for PBXNativeTarget "EasyAlert" */;
+			buildConfigurationList = 0AA0A485509A582240CD7A46647FA94C /* Build configuration list for PBXNativeTarget "EasyAlert" */;
 			buildPhases = (
-				87B07B8CF9362DBF0AD0CFD6831CE949 /* Headers */,
-				857D17C2322C416AE7A433E5BC3D1935 /* Sources */,
-				AA73FDBF87B3A5995AE74FABCE4B7AD3 /* Frameworks */,
-				6E427F5B87B570B52D3E9C0AD4F2BB1E /* Resources */,
+				9351AB52B1EFDB3E04E3C9422DD0066B /* Headers */,
+				E99820DBDBCF4504403071CBD8FC4DC2 /* Sources */,
+				D60E964CD76203FC5F5A141DD649F557 /* Frameworks */,
+				88E97B2A9CBE630D6903A6163E0919B7 /* Resources */,
 			);
 			buildRules = (
 			);
@@ -590,7 +515,7 @@
 			buildRules = (
 			);
 			dependencies = (
-				CD943040818E7E08FD24C0B60AAF16F6 /* PBXTargetDependency */,
+				B99C20950D02E953DDD90E811E9211A2 /* PBXTargetDependency */,
 			);
 			name = "Pods-EasyAlert_Tests";
 			productName = Pods_EasyAlert_Tests;
@@ -634,13 +559,6 @@
 			);
 			runOnlyForDeploymentPostprocessing = 0;
 		};
-		6E427F5B87B570B52D3E9C0AD4F2BB1E /* Resources */ = {
-			isa = PBXResourcesBuildPhase;
-			buildActionMask = 2147483647;
-			files = (
-			);
-			runOnlyForDeploymentPostprocessing = 0;
-		};
 		855661DA3BFE7D036BEDFF6764E1B3C3 /* Resources */ = {
 			isa = PBXResourcesBuildPhase;
 			buildActionMask = 2147483647;
@@ -648,115 +566,16 @@
 			);
 			runOnlyForDeploymentPostprocessing = 0;
 		};
+		88E97B2A9CBE630D6903A6163E0919B7 /* Resources */ = {
+			isa = PBXResourcesBuildPhase;
+			buildActionMask = 2147483647;
+			files = (
+			);
+			runOnlyForDeploymentPostprocessing = 0;
+		};
 /* End PBXResourcesBuildPhase section */
 
 /* Begin PBXSourcesBuildPhase section */
-		857D17C2322C416AE7A433E5BC3D1935 /* Sources */ = {
-			isa = PBXSourcesBuildPhase;
-			buildActionMask = 2147483647;
-			files = (
-<<<<<<< HEAD
-				E7D9F5D5029405B70281C7D55C9BC61A /* Action.swift in Sources */,
-				60F517E44F179126112A32654F8437DD /* ActionAlert.swift in Sources */,
-				E06AF7F0721F567F6A23AF2055F81F2D /* ActionAlertble.swift in Sources */,
-				21CF4D76D06B398A190E1247A3EED833 /* ActionAlertbleConfigurable.swift in Sources */,
-				CE72D30FEB8CDE05F45CFEE66DE5ADBE /* ActionAlertConfiguration.swift in Sources */,
-				E3E91D2B12F4A9B0B11FEB162440E6C5 /* ActionCustomizable.swift in Sources */,
-				831765953B1B98D44A7C8882CDC84029 /* ActionCustomViewRepresentationView.swift in Sources */,
-				F28FC8A958105E9946A2849114C68B42 /* ActionGroupView.swift in Sources */,
-				2FD6B89F415936F2A5A51E01F94D73E7 /* ActionLayoutable.swift in Sources */,
-				0E1260D7DAE9930BFABF55D169DBC9B3 /* ActionRepresentationSequenceView.swift in Sources */,
-				ACE5BD62FA9B689698BBFA9D81734A39 /* ActionSeparatableSequenceView.swift in Sources */,
-				B236DF3260A9996E186EBF2ECDB4DE3C /* ActionSheet.swift in Sources */,
-				0B0B1CD6295579B100D2D81D /* AlertWindow.swift in Sources */,
-				6A131DE404E543B4BCF87AF709200E30 /* ActionSheetCancelBackgroundView.swift in Sources */,
-				CD8BB68C32183A8A2CD4044AF0828378 /* ActionSheetConfiguration.swift in Sources */,
-				B54233A320BEC410B07F8B10E5C5572B /* ActionSheetContainerView.swift in Sources */,
-				C13F2F0ACB843AF82387E72544348FD8 /* ActionVibrantSeparatorView.swift in Sources */,
-				E38226F34192D3ADEE6221845ADA7E97 /* ActionView.swift in Sources */,
-				6C42C3CE83631F233587800873B6648D /* Alert.swift in Sources */,
-				5E744A8A3129E8015C9B9AA305AFA83C /* AlertActionLayout.swift in Sources */,
-				0E76B74B0BB125EC82902EC3DC16F7D7 /* Alertble.swift in Sources */,
-				485864EA8BAC548056824D491C347E7E /* AlertCallback.swift in Sources */,
-				A0E0DC480A76DE6D17C976ABD6C81BBE /* AlertCustomizable.swift in Sources */,
-				129F394D2F24D2228F4D7171D7C70D19 /* AlertDismissible.swift in Sources */,
-				5FA360EB01008DC165B7EF4A6FD2D4B3 /* AlertTapTarget.swift in Sources */,
-				BDCDC7DF6E9BB9D76EE1888F280C23BC /* AlertTransitionCoordinator.swift in Sources */,
-				DE010043CBF7EC28EE993D66AF03D83F /* AlertViewController.swift in Sources */,
-				E8416E472EE03B09DEA37A997215117C /* BackdropProvider.swift in Sources */,
-				19ABAC4A7ECE56D6EEDD99BAF22EF3B1 /* BlurEffectView.swift in Sources */,
-				B3BDD189589C0D196AB013FF5A1D94F7 /* DimmingKnockoutBackdropView.swift in Sources */,
-				C5136F49D7DBE774440CA94F02BFE03B /* DimmingView.swift in Sources */,
-				5F2787695777F12803EE298C62DF4102 /* EasyAlert-dummy.m in Sources */,
-				CCD245329DF15C56E39B02A4B03DD28F /* KeyboardResponsiveView.swift in Sources */,
-				674BEBA7BF4A519621F3978FD6863B94 /* MessageAlert.swift in Sources */,
-				C41FC41BD8CD0F060CB32183AB0153B3 /* MessageAlertConfiguration.swift in Sources */,
-				1A093B4EF888372C30324E5CB1A8A11F /* MessageAlertTitleAndMessage.swift in Sources */,
-				44F5BFF80F630239A922C225CA97A899 /* NotificationToken.swift in Sources */,
-				F02BD1D6EC231E8A481B0011AC6C453E /* Proxy.swift in Sources */,
-				248DE4168D102F27D50564E1F75D37ED /* Sheet.swift in Sources */,
-				376C190E0EF3DFB7D0879E0693D3F6CC /* SheetActionLayout.swift in Sources */,
-				CDFB86057298E2B442A8FBE517A374C7 /* SheetTransitionCoordinator.swift in Sources */,
-				FB4B69495D8717DD0FF67A31EE5CB777 /* TitleAndMessage.swift in Sources */,
-				03F3A1F9C0E75126F1F2ACEB48500376 /* Toast.swift in Sources */,
-				651793B9332CC8D8E2D83A9C245D62D3 /* ToastAlert.swift in Sources */,
-				E2E90A2873666C53CA43ADCA6E75DB21 /* ToastTransitionCoordinator.swift in Sources */,
-				75B4D0DF5D4C1BCF9A4741EBF7D8186B /* TransitionCoordinator.swift in Sources */,
-				ED4C16BF00450CDF42C0D86C5BC15420 /* TransitionCoordinatorActionGroupDecorator.swift in Sources */,
-				9B26C0FDE5F993A835FBDC8470507F5F /* UIView+EasyAlert.swift in Sources */,
-=======
-				00D76AF34874ABE8740203CD5101E37B /* Action.swift in Sources */,
-				5D56F4A61327F05599D37AD6815FE7C5 /* ActionAlert.swift in Sources */,
-				7A1FB10F1B79800AB4E59B19B97A2439 /* ActionAlertble.swift in Sources */,
-				92E487893955747A3F39BF34AAE0D81C /* ActionAlertbleConfigurable.swift in Sources */,
-				CEE7105E2E92BD9BB4777594E4503624 /* ActionAlertConfiguration.swift in Sources */,
-				FDE76DE30885CBF9E378B9BB9CAE8F79 /* ActionCustomizable.swift in Sources */,
-				98297305C0585B3B876C7ECCFEE652BC /* ActionCustomViewRepresentationView.swift in Sources */,
-				FA5DAA8F05A980AAF83EB125DBA507BB /* ActionGroupView.swift in Sources */,
-				978AAAA14CA27BE030BC7B4E78A0F1BE /* ActionLayoutable.swift in Sources */,
-				996E9021DDC1FF622613F445E6772C4E /* ActionRepresentationSequenceView.swift in Sources */,
-				B08AFC596FD280EB2CC8CC891533D31F /* ActionSeparatableSequenceView.swift in Sources */,
-				332ACF5F8D1FC47A5B1FF62533B62620 /* ActionSheet.swift in Sources */,
-				D42CF16146C1827AF633E51DB457A87F /* ActionSheetCancelBackgroundView.swift in Sources */,
-				99FC9EE91D4C4B2433E325367C4066EF /* ActionSheetConfiguration.swift in Sources */,
-				7C7B731F70E29103603F74EE7B40765D /* ActionSheetContainerView.swift in Sources */,
-				331BA6240A24B321FBD8B180201E86CB /* ActionVibrantSeparatorView.swift in Sources */,
-				5010027EB4804B37BA2AAD6C0BDDFEDE /* ActionView.swift in Sources */,
-				7E719DB2304F742740B81CA2B20B1AB1 /* Alert.swift in Sources */,
-				5F78EBB9B064382846CC021F41EE5041 /* AlertActionLayout.swift in Sources */,
-				A12ABD944C0A2291636D28DD32E71856 /* Alertble.swift in Sources */,
-				7AA80D1522377DA8E2EF3E91D3C9D228 /* Alertble+Conveniences.swift in Sources */,
-				7CEE8145DDBB117642557E28E9C6FDE9 /* AlertCallback.swift in Sources */,
-				82BCF2E3FF3CE4BEB684082B304AF5AF /* AlertCustomizable.swift in Sources */,
-				53E10AD5800A11B82AEF64F2389C7B2D /* AlertDismissible.swift in Sources */,
-				9F5102FE36C781959004053BF504FEFA /* AlertTapTarget.swift in Sources */,
-				F9E73F806B02B0328FAC1DD2BD9F8C11 /* AlertTransitionCoordinator.swift in Sources */,
-				0F44FFDA490CF01863E0485F530BBE1B /* AlertViewController.swift in Sources */,
-				B9F9752462B513F25CFB6FF39E0ACF7C /* BackdropProvider.swift in Sources */,
-				9FC2444AF979BDD39925D399EA19EC9F /* BlurEffectView.swift in Sources */,
-				4A17D8F707CFB9F039C0438E00D516DE /* DimmingKnockoutBackdropView.swift in Sources */,
-				02D6AA6D26789147BE95038337D1C809 /* DimmingView.swift in Sources */,
-				EF20C566724D1AC8D29F03A65D4A9527 /* EasyAlert-dummy.m in Sources */,
-				929B585FF83778039C8BB288992201B3 /* KeyboardResponsiveView.swift in Sources */,
-				8588489819555B4630AE633AEFEA01F7 /* MessageAlert.swift in Sources */,
-				21635B9DB1F0153D01B5410AF588D8BB /* MessageAlertConfiguration.swift in Sources */,
-				0EBFE2B4178730F73878375D0EE9491A /* MessageAlertTitleAndMessage.swift in Sources */,
-				7B146E92306FBB0194B6C99EDA3EE16D /* NotificationToken.swift in Sources */,
-				2766D9B94595F25E5D526539F3381024 /* Proxy.swift in Sources */,
-				6B9FB1A97A6B8C4D7EFA8727FA5DC290 /* Sheet.swift in Sources */,
-				6150E28815F528796AA455139EC8B3E9 /* SheetActionLayout.swift in Sources */,
-				687758BDE43DC6FE4BF2CD2A176818AA /* SheetTransitionCoordinator.swift in Sources */,
-				F4D7D59FEB4EB6086BF23FB1A2BBB7A6 /* TitleAndMessage.swift in Sources */,
-				6F8EC1A3851560C77DAE7E059D54D026 /* Toast.swift in Sources */,
-				0C9D09DBCF1050DAD394C6598828F176 /* ToastAlert.swift in Sources */,
-				2370DDF99E7C83C4B6998AA09FC4E89F /* ToastTransitionCoordinator.swift in Sources */,
-				1E5C2A12780E2C30CB115DF3D1D0BAEA /* TransitionCoordinator.swift in Sources */,
-				929EC493F8EB9A49ABA938BDB7C674DB /* TransitionCoordinatorActionGroupDecorator.swift in Sources */,
-				0FE7F45902B0BF322EF9218837683105 /* UIView+EasyAlert.swift in Sources */,
->>>>>>> ad41660c
-			);
-			runOnlyForDeploymentPostprocessing = 0;
-		};
 		8AA8D575217649F74CC30294956D5630 /* Sources */ = {
 			isa = PBXSourcesBuildPhase;
 			buildActionMask = 2147483647;
@@ -773,20 +592,76 @@
 			);
 			runOnlyForDeploymentPostprocessing = 0;
 		};
+		E99820DBDBCF4504403071CBD8FC4DC2 /* Sources */ = {
+			isa = PBXSourcesBuildPhase;
+			buildActionMask = 2147483647;
+			files = (
+				346BA06C9FE7279A3AA7EC1BFF5BA995 /* Action.swift in Sources */,
+				78108AAE1A2F2F92B10E4758666C9EE4 /* ActionAlert.swift in Sources */,
+				1CC111D3368C6F303C00A864B1037DC6 /* ActionAlertble.swift in Sources */,
+				D451B27DEA9432A943EAA0247EB76A85 /* ActionAlertbleConfigurable.swift in Sources */,
+				A3486CFA9028B7F8BD7AB0EFA056DF51 /* ActionAlertConfiguration.swift in Sources */,
+				D6B8E5C284746B3337775E76C0CB22D5 /* ActionCustomizable.swift in Sources */,
+				F0084CAE91E35177F939BFC436B093B2 /* ActionCustomViewRepresentationView.swift in Sources */,
+				D716CD430101246B3BA8ADC08011D745 /* ActionGroupView.swift in Sources */,
+				5101F6C54199C5C7E6EE2AECE23C8FF6 /* ActionLayoutable.swift in Sources */,
+				6708D22DF8613D39CA154555B60B5C23 /* ActionRepresentationSequenceView.swift in Sources */,
+				3D9AE0C50C6A5AD0FED15D6CB75F7664 /* ActionSeparatableSequenceView.swift in Sources */,
+				3F134E76144C654C64CBCD524499E3BF /* ActionSheet.swift in Sources */,
+				17CD9E4CA310F4C436B4B14885F11BC6 /* ActionSheetCancelBackgroundView.swift in Sources */,
+				BDF6C1A17BC949B5FCA0DDC778C0A0FB /* ActionSheetConfiguration.swift in Sources */,
+				C73CBFC8275FE5BB8FC5E51FFF77331A /* ActionSheetContainerView.swift in Sources */,
+				D5BE41D83E1350082F4E057EEE801ED8 /* ActionVibrantSeparatorView.swift in Sources */,
+				1AEAE66E80E758F3B44858A7819CC544 /* ActionView.swift in Sources */,
+				DF789299FAE561E6D552E0EB8B98A26D /* Alert.swift in Sources */,
+				1235094999ED1B47354554F3F69A9F82 /* AlertActionLayout.swift in Sources */,
+				FD34150AE6D928A08EA4B72ECD46075B /* Alertble.swift in Sources */,
+				8350485E1146120EEEE68F0F607FF6FF /* Alertble+Conveniences.swift in Sources */,
+				0135CBF3A3F88200887233BD53CB0473 /* AlertCallback.swift in Sources */,
+				04C372930B9157B16E4399BE48D33D8C /* AlertCustomizable.swift in Sources */,
+				8BE724E3E8EA48E21AC29E5C475412E6 /* AlertDismissible.swift in Sources */,
+				99FC4517BA88A299B7C996BC6DF9846F /* AlertTapTarget.swift in Sources */,
+				9159E25C6FCCA2CC642AD65E1599E28C /* AlertTransitionCoordinator.swift in Sources */,
+				F3206EEF3598C4C2BFA8362EA08610C3 /* AlertViewController.swift in Sources */,
+				7CB7C38D9CACF2C2C033FF4194D46E0B /* AlertWindow.swift in Sources */,
+				96C95472EFFDC24DED6C627AE0083646 /* BackdropProvider.swift in Sources */,
+				55D29FDD43C276A1397AC6DEC19EA4FE /* BlurEffectView.swift in Sources */,
+				9725D29C75CBABCCD1D83CB67D782675 /* DimmingKnockoutBackdropView.swift in Sources */,
+				96B94D644BB5BEC36CCBFCF09E3699F9 /* DimmingView.swift in Sources */,
+				74E0147BAC281A2E53870F03C24F8237 /* EasyAlert-dummy.m in Sources */,
+				732AD87AB8C0B49AC7CDF325B23BFCA2 /* KeyboardResponsiveView.swift in Sources */,
+				900DFF0C6931EA0AF7B1A20F4975D9D4 /* MessageAlert.swift in Sources */,
+				A8DAD81C2979DDE0AAABFDCAE5B4771C /* MessageAlertConfiguration.swift in Sources */,
+				9A87307A70FB6D5122FAE67482823F59 /* MessageAlertTitleAndMessage.swift in Sources */,
+				862FB41D1CCBA12BADCDED7015EB5A4E /* NotificationToken.swift in Sources */,
+				EBCC8CB41BEF8D1D4394C55A1CF679D8 /* Proxy.swift in Sources */,
+				8EF79F79BB7F0FE895ACEBB107B2A78D /* Sheet.swift in Sources */,
+				62A1970CF14DA92B57D931508AE4837F /* SheetActionLayout.swift in Sources */,
+				32AD0772A5AFF0D6F4A443E3970EB08C /* SheetTransitionCoordinator.swift in Sources */,
+				AD59A52D1E24825A3FAFC6232605F486 /* TitleAndMessage.swift in Sources */,
+				9971E535B7D57F0787355F3A48AA2A53 /* Toast.swift in Sources */,
+				D443688265F41742D8C6E234C8E72F8C /* ToastAlert.swift in Sources */,
+				D9DFE30F278A36CDDCF14AB6628856F4 /* ToastTransitionCoordinator.swift in Sources */,
+				4EB0614A4ED45AA669D8EBC963726A8C /* TransitionCoordinator.swift in Sources */,
+				6CB4997E21F937032267C01312483E70 /* TransitionCoordinatorActionGroupDecorator.swift in Sources */,
+				10D7573DB6CC43F9A303D3936AEFB7E9 /* UIView+EasyAlert.swift in Sources */,
+			);
+			runOnlyForDeploymentPostprocessing = 0;
+		};
 /* End PBXSourcesBuildPhase section */
 
 /* Begin PBXTargetDependency section */
-		102F95E3CE6F5F6A9619BD220BADCB16 /* PBXTargetDependency */ = {
+		7E1A145DBF9ADA1035E55DB7388CB5B1 /* PBXTargetDependency */ = {
 			isa = PBXTargetDependency;
 			name = EasyAlert;
 			target = 46E218687B29B09EE98AD83FA2DB15E2 /* EasyAlert */;
-			targetProxy = 9FCC91CA481CE16A48EA2E71B4496394 /* PBXContainerItemProxy */;
-		};
-		CD943040818E7E08FD24C0B60AAF16F6 /* PBXTargetDependency */ = {
+			targetProxy = 3CF1A55A8EB45B6724DAB80BB83B0FE6 /* PBXContainerItemProxy */;
+		};
+		B99C20950D02E953DDD90E811E9211A2 /* PBXTargetDependency */ = {
 			isa = PBXTargetDependency;
 			name = "Pods-EasyAlert_Example";
 			target = 1347C0721B72551EF426046292741CDA /* Pods-EasyAlert_Example */;
-			targetProxy = 71BDF84C17D1D1FD52FCD9B53904D6E1 /* PBXContainerItemProxy */;
+			targetProxy = 6E7901D6A702050FD074D79199B0CC42 /* PBXContainerItemProxy */;
 		};
 /* End PBXTargetDependency section */
 
@@ -860,6 +735,38 @@
 			};
 			name = Debug;
 		};
+		3F53FBAE596A3A2046025C9E1C6E8166 /* Debug */ = {
+			isa = XCBuildConfiguration;
+			baseConfigurationReference = 2406F114B8E2709BCE8D2CF2BC0420E9 /* EasyAlert.debug.xcconfig */;
+			buildSettings = {
+				ARCHS = "$(ARCHS_STANDARD_64_BIT)";
+				CLANG_ENABLE_OBJC_WEAK = NO;
+				"CODE_SIGN_IDENTITY[sdk=appletvos*]" = "";
+				"CODE_SIGN_IDENTITY[sdk=iphoneos*]" = "";
+				"CODE_SIGN_IDENTITY[sdk=watchos*]" = "";
+				CURRENT_PROJECT_VERSION = 1;
+				DEFINES_MODULE = YES;
+				DYLIB_COMPATIBILITY_VERSION = 1;
+				DYLIB_CURRENT_VERSION = 1;
+				DYLIB_INSTALL_NAME_BASE = "@rpath";
+				GCC_PREFIX_HEADER = "Target Support Files/EasyAlert/EasyAlert-prefix.pch";
+				INFOPLIST_FILE = "Target Support Files/EasyAlert/EasyAlert-Info.plist";
+				INSTALL_PATH = "$(LOCAL_LIBRARY_DIR)/Frameworks";
+				IPHONEOS_DEPLOYMENT_TARGET = 11.0;
+				LD_RUNPATH_SEARCH_PATHS = "$(inherited) @executable_path/Frameworks @loader_path/Frameworks";
+				MODULEMAP_FILE = "Target Support Files/EasyAlert/EasyAlert.modulemap";
+				PRODUCT_MODULE_NAME = EasyAlert;
+				PRODUCT_NAME = EasyAlert;
+				SDKROOT = iphoneos;
+				SKIP_INSTALL = YES;
+				SWIFT_ACTIVE_COMPILATION_CONDITIONS = "$(inherited) ";
+				SWIFT_VERSION = 5.7;
+				TARGETED_DEVICE_FAMILY = "1,2";
+				VERSIONING_SYSTEM = "apple-generic";
+				VERSION_INFO_PREFIX = "";
+			};
+			name = Debug;
+		};
 		57B8C610CAA276444454CB2CBC8DEB9F /* Debug */ = {
 			isa = XCBuildConfiguration;
 			baseConfigurationReference = 6A1F53430FDDC0AEF2903B2AA45F2E4A /* Pods-EasyAlert_Tests.debug.xcconfig */;
@@ -893,6 +800,39 @@
 				VERSION_INFO_PREFIX = "";
 			};
 			name = Debug;
+		};
+		5BD82855162E4AC5591346C6F284A104 /* Release */ = {
+			isa = XCBuildConfiguration;
+			baseConfigurationReference = 090C91DDE4DD3587F0C4B2B0B4BCACD6 /* EasyAlert.release.xcconfig */;
+			buildSettings = {
+				ARCHS = "$(ARCHS_STANDARD_64_BIT)";
+				CLANG_ENABLE_OBJC_WEAK = NO;
+				"CODE_SIGN_IDENTITY[sdk=appletvos*]" = "";
+				"CODE_SIGN_IDENTITY[sdk=iphoneos*]" = "";
+				"CODE_SIGN_IDENTITY[sdk=watchos*]" = "";
+				CURRENT_PROJECT_VERSION = 1;
+				DEFINES_MODULE = YES;
+				DYLIB_COMPATIBILITY_VERSION = 1;
+				DYLIB_CURRENT_VERSION = 1;
+				DYLIB_INSTALL_NAME_BASE = "@rpath";
+				GCC_PREFIX_HEADER = "Target Support Files/EasyAlert/EasyAlert-prefix.pch";
+				INFOPLIST_FILE = "Target Support Files/EasyAlert/EasyAlert-Info.plist";
+				INSTALL_PATH = "$(LOCAL_LIBRARY_DIR)/Frameworks";
+				IPHONEOS_DEPLOYMENT_TARGET = 11.0;
+				LD_RUNPATH_SEARCH_PATHS = "$(inherited) @executable_path/Frameworks @loader_path/Frameworks";
+				MODULEMAP_FILE = "Target Support Files/EasyAlert/EasyAlert.modulemap";
+				PRODUCT_MODULE_NAME = EasyAlert;
+				PRODUCT_NAME = EasyAlert;
+				SDKROOT = iphoneos;
+				SKIP_INSTALL = YES;
+				SWIFT_ACTIVE_COMPILATION_CONDITIONS = "$(inherited) ";
+				SWIFT_VERSION = 5.7;
+				TARGETED_DEVICE_FAMILY = "1,2";
+				VALIDATE_PRODUCT = YES;
+				VERSIONING_SYSTEM = "apple-generic";
+				VERSION_INFO_PREFIX = "";
+			};
+			name = Release;
 		};
 		75D85ABD2314F140615443C69809ABF2 /* Release */ = {
 			isa = XCBuildConfiguration;
@@ -984,42 +924,10 @@
 				MTL_FAST_MATH = YES;
 				PRODUCT_NAME = "$(TARGET_NAME)";
 				STRIP_INSTALLED_PRODUCT = NO;
-				SWIFT_OPTIMIZATION_LEVEL = "-Owholemodule";
+				SWIFT_COMPILATION_MODE = wholemodule;
+				SWIFT_OPTIMIZATION_LEVEL = "-O";
 				SWIFT_VERSION = 5.0;
 				SYMROOT = "${SRCROOT}/../build";
-			};
-			name = Release;
-		};
-		A373DEAFD709E6A0627F163C3DA7D10B /* Release */ = {
-			isa = XCBuildConfiguration;
-			baseConfigurationReference = 090C91DDE4DD3587F0C4B2B0B4BCACD6 /* EasyAlert.release.xcconfig */;
-			buildSettings = {
-				ARCHS = "$(ARCHS_STANDARD_64_BIT)";
-				CLANG_ENABLE_OBJC_WEAK = NO;
-				"CODE_SIGN_IDENTITY[sdk=appletvos*]" = "";
-				"CODE_SIGN_IDENTITY[sdk=iphoneos*]" = "";
-				"CODE_SIGN_IDENTITY[sdk=watchos*]" = "";
-				CURRENT_PROJECT_VERSION = 1;
-				DEFINES_MODULE = YES;
-				DYLIB_COMPATIBILITY_VERSION = 1;
-				DYLIB_CURRENT_VERSION = 1;
-				DYLIB_INSTALL_NAME_BASE = "@rpath";
-				GCC_PREFIX_HEADER = "Target Support Files/EasyAlert/EasyAlert-prefix.pch";
-				INFOPLIST_FILE = "Target Support Files/EasyAlert/EasyAlert-Info.plist";
-				INSTALL_PATH = "$(LOCAL_LIBRARY_DIR)/Frameworks";
-				IPHONEOS_DEPLOYMENT_TARGET = 11.0;
-				LD_RUNPATH_SEARCH_PATHS = "$(inherited) @executable_path/Frameworks @loader_path/Frameworks";
-				MODULEMAP_FILE = "Target Support Files/EasyAlert/EasyAlert.modulemap";
-				PRODUCT_MODULE_NAME = EasyAlert;
-				PRODUCT_NAME = EasyAlert;
-				SDKROOT = iphoneos;
-				SKIP_INSTALL = YES;
-				SWIFT_ACTIVE_COMPILATION_CONDITIONS = "$(inherited) ";
-				SWIFT_VERSION = 5.7;
-				TARGETED_DEVICE_FAMILY = "1,2";
-				VALIDATE_PRODUCT = YES;
-				VERSIONING_SYSTEM = "apple-generic";
-				VERSION_INFO_PREFIX = "";
 			};
 			name = Release;
 		};
@@ -1089,41 +997,18 @@
 			};
 			name = Debug;
 		};
-		D5000CDAE0665914C825E5A57634DD6D /* Debug */ = {
-			isa = XCBuildConfiguration;
-			baseConfigurationReference = 2406F114B8E2709BCE8D2CF2BC0420E9 /* EasyAlert.debug.xcconfig */;
-			buildSettings = {
-				ARCHS = "$(ARCHS_STANDARD_64_BIT)";
-				CLANG_ENABLE_OBJC_WEAK = NO;
-				"CODE_SIGN_IDENTITY[sdk=appletvos*]" = "";
-				"CODE_SIGN_IDENTITY[sdk=iphoneos*]" = "";
-				"CODE_SIGN_IDENTITY[sdk=watchos*]" = "";
-				CURRENT_PROJECT_VERSION = 1;
-				DEFINES_MODULE = YES;
-				DYLIB_COMPATIBILITY_VERSION = 1;
-				DYLIB_CURRENT_VERSION = 1;
-				DYLIB_INSTALL_NAME_BASE = "@rpath";
-				GCC_PREFIX_HEADER = "Target Support Files/EasyAlert/EasyAlert-prefix.pch";
-				INFOPLIST_FILE = "Target Support Files/EasyAlert/EasyAlert-Info.plist";
-				INSTALL_PATH = "$(LOCAL_LIBRARY_DIR)/Frameworks";
-				IPHONEOS_DEPLOYMENT_TARGET = 11.0;
-				LD_RUNPATH_SEARCH_PATHS = "$(inherited) @executable_path/Frameworks @loader_path/Frameworks";
-				MODULEMAP_FILE = "Target Support Files/EasyAlert/EasyAlert.modulemap";
-				PRODUCT_MODULE_NAME = EasyAlert;
-				PRODUCT_NAME = EasyAlert;
-				SDKROOT = iphoneos;
-				SKIP_INSTALL = YES;
-				SWIFT_ACTIVE_COMPILATION_CONDITIONS = "$(inherited) ";
-				SWIFT_VERSION = 5.7;
-				TARGETED_DEVICE_FAMILY = "1,2";
-				VERSIONING_SYSTEM = "apple-generic";
-				VERSION_INFO_PREFIX = "";
-			};
-			name = Debug;
-		};
 /* End XCBuildConfiguration section */
 
 /* Begin XCConfigurationList section */
+		0AA0A485509A582240CD7A46647FA94C /* Build configuration list for PBXNativeTarget "EasyAlert" */ = {
+			isa = XCConfigurationList;
+			buildConfigurations = (
+				3F53FBAE596A3A2046025C9E1C6E8166 /* Debug */,
+				5BD82855162E4AC5591346C6F284A104 /* Release */,
+			);
+			defaultConfigurationIsVisible = 0;
+			defaultConfigurationName = Release;
+		};
 		4821239608C13582E20E6DA73FD5F1F9 /* Build configuration list for PBXProject "Pods" */ = {
 			isa = XCConfigurationList;
 			buildConfigurations = (
@@ -1133,15 +1018,6 @@
 			defaultConfigurationIsVisible = 0;
 			defaultConfigurationName = Release;
 		};
-		5B8A66D8AC97333BE61C2CB76B5679D6 /* Build configuration list for PBXNativeTarget "EasyAlert" */ = {
-			isa = XCConfigurationList;
-			buildConfigurations = (
-				D5000CDAE0665914C825E5A57634DD6D /* Debug */,
-				A373DEAFD709E6A0627F163C3DA7D10B /* Release */,
-			);
-			defaultConfigurationIsVisible = 0;
-			defaultConfigurationName = Release;
-		};
 		7536846A4ABEDBB60F1FB4011615F293 /* Build configuration list for PBXNativeTarget "Pods-EasyAlert_Tests" */ = {
 			isa = XCConfigurationList;
 			buildConfigurations = (
